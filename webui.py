--- conflicted
+++ resolved
@@ -14,6 +14,7 @@
 from comfy.samplers import KSampler
 from modules.sdxl_styles import style_keys, aspect_ratios, styles
 from modules.settings import default_settings
+from modules.prompt_processing import get_promptlist
 from modules.prompt_processing import get_promptlist
 
 import math
@@ -160,13 +161,8 @@
         gen_data["l5"],
         gen_data["w5"],
     ) = list(args)
-<<<<<<< HEAD
-    prompts = gen_data["prompt"].split("---")
+    prompts = get_promptlist(gen_data)
     idx = 0
-=======
-    prompts = get_promptlist(gen_data)
-    idx=0
->>>>>>> cee4c307
     for prompt in prompts:
         gen_data["prompt"] = prompt
         gen_data["index"] = (idx, len(prompts))

--- conflicted
+++ resolved
@@ -1,20 +1,15 @@
-try:
-    from transformers import CLIPTokenizer
-except:
-    pass
 from modules.performance import PerformanceSettings
 from modules.resolutions import ResolutionSettings
 from modules.path import PathManager
 
 gradio_root = None
-<<<<<<< HEAD
 last_stop = None
-=======
 
 state = {"preview_image": None, "ctrls_name": [], "ctrls_obj": [], "pipeline": None}
 
 wildcards = None
 try:
+    from transformers import CLIPTokenizer
     tokenizer = CLIPTokenizer.from_pretrained("openai/clip-vit-large-patch14")
 except:
     print("DEBUG: No tokenizer in shared.py")
@@ -28,5 +23,4 @@
 
 def add_ctrl(name, obj):
     state["ctrls_name"] += [name]
-    state["ctrls_obj"] += [obj]
->>>>>>> f1b8d1c8
+    state["ctrls_obj"] += [obj]
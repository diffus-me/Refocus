from pathlib import Path
import json
import threading
from modules.civit import Civit
import time


class PathManager:
    DEFAULT_PATHS = {
        "path_checkpoints": "../models/checkpoints/",
        "path_loras": "../models/loras/",
        "path_controlnet": "../models/controlnet/",
        "path_vae_approx": "../models/vae_approx/",
        "path_preview": "../outputs/preview.jpg",
        "path_upscalers": "../models/upscale_models",
        "path_outputs": "../outputs/",
        "path_clip": "../models/clip/",
    }

    EXTENSIONS = [".pth", ".ckpt", ".bin", ".safetensors"]

    civit_worker_folders = []

    def __init__(self):
        self.paths = self.load_paths()
        self.model_paths = self.get_model_paths()
        self.default_model_names = self.get_default_model_names()
        self.update_all_model_names()

    def load_paths(self):
        paths = self.DEFAULT_PATHS.copy()
        settings_path = Path("settings/paths.json")
        if settings_path.exists():
            with settings_path.open() as f:
                paths.update(json.load(f))
        for key in self.DEFAULT_PATHS:
            if key not in paths:
                paths[key] = self.DEFAULT_PATHS[key]
        with settings_path.open("w") as f:
            json.dump(paths, f, indent=2)
        return paths

    def get_model_paths(self):
        return {
            "modelfile_path": self.get_abspath_folder(self.paths["path_checkpoints"]),
            "lorafile_path": self.get_abspath_folder(self.paths["path_loras"]),
            "controlnet_path": self.get_abspath_folder(self.paths["path_controlnet"]),
            "vae_approx_path": self.get_abspath_folder(self.paths["path_vae_approx"]),
            "temp_outputs_path": self.get_abspath_folder(self.paths["path_outputs"]),
            "temp_preview_path": self.get_abspath(self.paths["path_preview"]),
            "upscaler_path": self.get_abspath_folder(self.paths["path_upscalers"]),
            "clip_path": self.get_abspath_folder(self.paths["path_clip"]),
        }

    def get_default_model_names(self):
        return {
            "default_base_model_name": "sd_xl_base_1.0_0.9vae.safetensors",
            "default_lora_name": "sd_xl_offset_example-lora_1.0.safetensors",
            "default_lora_weight": 0.5,
        }

    def get_abspath_folder(self, path):
        folder = self.get_abspath(path)
        if not folder.exists():
            folder.mkdir(parents=True, exist_ok=True)
        return folder

    def get_abspath(self, path):
        return Path(path) if Path(path).is_absolute() else Path(__file__).parent / path

    def civit_update_worker(self, folder_path, isLora):
        if folder_path in self.civit_worker_folders:
            # Already working on this folder
            return
        self.civit_worker_folders.append(folder_path)
        if not isLora: # We only do LoRAs at the moment
            return
        civit = Civit()
        for path in folder_path.rglob("*"):
            if path.suffix.lower() in self.EXTENSIONS:
                txtcheck = path.with_suffix(".txt")
                if not txtcheck.exists():
                    hash = civit.model_hash(str(path))
                    print(f"Downloading LoRA keywords for {path}")
                    models = civit.get_models_by_hash(hash)
                    keywords = civit.get_keywords(models)
                    with open(txtcheck, "w") as f:
                        f.write(", ".join(keywords))
            time.sleep(1)
        self.civit_worker_folders.remove(folder_path)

    def get_model_filenames(self, folder_path, isLora=False):
        folder_path = Path(folder_path)
        if not folder_path.is_dir():
            raise ValueError("Folder path is not a valid directory.")
        threading.Thread(target=self.civit_update_worker, args=(folder_path, isLora,), daemon=True).start()
        filenames = []
        for path in folder_path.rglob("*"):
            if path.suffix.lower() in self.EXTENSIONS:
                if isLora:
                    txtcheck = path.with_suffix(".txt")
<<<<<<< HEAD
                    if not txtcheck.exists():
                        hash = civit.model_hash(str(path))
                        print(f"Downloading LoRA keywords for {path}")
                        models = civit.get_models_by_hash(hash)
                        keywords = civit.get_keywords(models)
                        with open(txtcheck, "w") as f:
                            f.write(", ".join(keywords))
=======
                    if txtcheck.exists():
                        fstats = txtcheck.stat()
                        if fstats.st_size > 0:
                            path = path.with_suffix(f"{path.suffix} 🗒️")
>>>>>>> c8746647
                filenames.append(str(path.relative_to(folder_path)))
        # Return a sorted list, prepend names with 0 if they are in a folder or 1
        # if it is a plain file. This will sort folders above files in the dropdown
        return sorted(
            filenames,
            key=lambda x: f"0{x.casefold()}"
            if not str(Path(x).parent) == '.'
            else f"1{x.casefold()}",
        )

    def update_all_model_names(self):
        self.model_filenames = self.get_model_filenames(
            self.model_paths["modelfile_path"]
        )
        self.lora_filenames = self.get_model_filenames(
            self.model_paths["lorafile_path"], True
        )
        self.upscaler_filenames = self.get_model_filenames(
            self.model_paths["upscaler_path"]
        )

    def find_lcm_lora(self):
        path = Path(self.model_paths["lorafile_path"])
        filename = "lcm-lora-sdxl.safetensors"
        for child in path.rglob(filename):
            if child.name == filename:
                return child.relative_to(path)<|MERGE_RESOLUTION|>--- conflicted
+++ resolved
@@ -73,7 +73,7 @@
             # Already working on this folder
             return
         self.civit_worker_folders.append(folder_path)
-        if not isLora: # We only do LoRAs at the moment
+        if not isLora:  # We only do LoRAs at the moment
             return
         civit = Civit()
         for path in folder_path.rglob("*"):
@@ -93,33 +93,30 @@
         folder_path = Path(folder_path)
         if not folder_path.is_dir():
             raise ValueError("Folder path is not a valid directory.")
-        threading.Thread(target=self.civit_update_worker, args=(folder_path, isLora,), daemon=True).start()
+        threading.Thread(
+            target=self.civit_update_worker,
+            args=(
+                folder_path,
+                isLora,
+            ),
+            daemon=True,
+        ).start()
         filenames = []
         for path in folder_path.rglob("*"):
             if path.suffix.lower() in self.EXTENSIONS:
                 if isLora:
                     txtcheck = path.with_suffix(".txt")
-<<<<<<< HEAD
-                    if not txtcheck.exists():
-                        hash = civit.model_hash(str(path))
-                        print(f"Downloading LoRA keywords for {path}")
-                        models = civit.get_models_by_hash(hash)
-                        keywords = civit.get_keywords(models)
-                        with open(txtcheck, "w") as f:
-                            f.write(", ".join(keywords))
-=======
                     if txtcheck.exists():
                         fstats = txtcheck.stat()
                         if fstats.st_size > 0:
                             path = path.with_suffix(f"{path.suffix} 🗒️")
->>>>>>> c8746647
                 filenames.append(str(path.relative_to(folder_path)))
         # Return a sorted list, prepend names with 0 if they are in a folder or 1
         # if it is a plain file. This will sort folders above files in the dropdown
         return sorted(
             filenames,
             key=lambda x: f"0{x.casefold()}"
-            if not str(Path(x).parent) == '.'
+            if not str(Path(x).parent) == "."
             else f"1{x.casefold()}",
         )
 

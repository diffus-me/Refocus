--- conflicted
+++ resolved
@@ -7,17 +7,15 @@
 from modules.settings import default_settings
 
 from comfy.model_base import SDXL, SDXLRefiner
-<<<<<<< HEAD
-from comfy.model_management import soft_empty_cache
+from modules.patch import cfg_patched
+
 from PIL import Image, ImageOps
 from modules.util import suppress_stdout
 
 import warnings
 
 warnings.filterwarnings("ignore", category=UserWarning)
-=======
 from modules.patch import cfg_patched
->>>>>>> 09e0d1cb
 
 
 xl_base: core.StableDiffusionModel = None
@@ -106,7 +104,9 @@
 
         filename = os.path.join(modules.path.lorafile_path, name)
         with suppress_stdout():
-            model = core.load_lora(model, filename, strength_model=weight, strength_clip=weight)
+            model = core.load_lora(
+                model, filename, strength_model=weight, strength_clip=weight
+            )
     xl_base_patched = model
     xl_base_patched_hash = str(loras)
     print(f"LoRAs loaded: {xl_base_patched_hash}")
@@ -132,7 +132,6 @@
 
 
 @torch.no_grad()
-<<<<<<< HEAD
 def process(
     positive_prompt,
     negative_prompt,
@@ -153,36 +152,25 @@
 ):
     global positive_conditions_cache, negative_conditions_cache, positive_conditions_refiner_cache, negative_conditions_refiner_cache
 
-    with suppress_stdout():
-        positive_conditions = (
-            core.encode_prompt_condition(clip=xl_base_patched.clip, prompt=positive_prompt)
-            if positive_conditions_cache is None
-            else positive_conditions_cache
-        )
-        negative_conditions = (
-            core.encode_prompt_condition(clip=xl_base_patched.clip, prompt=negative_prompt)
-            if negative_conditions_cache is None
-            else negative_conditions_cache
-        )
-    xl_base_patched.clip.clip_layer(base_clip_skip)
-    xl_refiner.clip.clip_layer(refiner_clip_skip)
-=======
-def process(positive_prompt, negative_prompt, steps, switch, width, height, image_seed, callback):
-    global positive_conditions_cache, negative_conditions_cache, \
-        positive_conditions_refiner_cache, negative_conditions_refiner_cache
-
     if xl_base is not None:
-        xl_base.unet.model_options['sampler_cfg_function'] = cfg_patched
+        xl_base.unet.model_options["sampler_cfg_function"] = cfg_patched
 
     if xl_base_patched is not None:
-        xl_base_patched.unet.model_options['sampler_cfg_function'] = cfg_patched
+        xl_base_patched.unet.model_options["sampler_cfg_function"] = cfg_patched
 
     if xl_refiner is not None:
-        xl_refiner.unet.model_options['sampler_cfg_function'] = cfg_patched
-
-    positive_conditions = core.encode_prompt_condition(clip=xl_base_patched.clip, prompt=positive_prompt) if positive_conditions_cache is None else positive_conditions_cache
-    negative_conditions = core.encode_prompt_condition(clip=xl_base_patched.clip, prompt=negative_prompt) if negative_conditions_cache is None else negative_conditions_cache
->>>>>>> 09e0d1cb
+        xl_refiner.unet.model_options["sampler_cfg_function"] = cfg_patched
+
+    positive_conditions = (
+        core.encode_prompt_condition(clip=xl_base_patched.clip, prompt=positive_prompt)
+        if positive_conditions_cache is None
+        else positive_conditions_cache
+    )
+    negative_conditions = (
+        core.encode_prompt_condition(clip=xl_base_patched.clip, prompt=negative_prompt)
+        if negative_conditions_cache is None
+        else negative_conditions_cache
+    )
 
     positive_conditions_cache = positive_conditions
     negative_conditions_cache = negative_conditions
@@ -206,12 +194,16 @@
     if xl_refiner is not None:
         with suppress_stdout():
             positive_conditions_refiner = (
-                core.encode_prompt_condition(clip=xl_refiner.clip, prompt=positive_prompt)
+                core.encode_prompt_condition(
+                    clip=xl_refiner.clip, prompt=positive_prompt
+                )
                 if positive_conditions_refiner_cache is None
                 else positive_conditions_refiner_cache
             )
             negative_conditions_refiner = (
-                core.encode_prompt_condition(clip=xl_refiner.clip, prompt=negative_prompt)
+                core.encode_prompt_condition(
+                    clip=xl_refiner.clip, prompt=negative_prompt
+                )
                 if negative_conditions_refiner_cache is None
                 else negative_conditions_refiner_cache
             )
@@ -260,7 +252,9 @@
             callback_function=callback,
         )
 
-    decoded_latent = core.decode_vae(vae=xl_base_patched.vae, latent_image=sampled_latent)
+    decoded_latent = core.decode_vae(
+        vae=xl_base_patched.vae, latent_image=sampled_latent
+    )
 
     images = core.image_to_numpy(decoded_latent)
 

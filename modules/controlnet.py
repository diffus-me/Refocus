import os
import shutil
import json
from os.path import exists

DEFAULT_CNSETTINGS_FILE = "settings/controlnet.default"
CNSETTINGS_FILE = "settings/controlnet.json"
NEWCN = "Custom..."

# https://huggingface.co/stabilityai/control-lora/tree/main/control-LoRAs-rank128
controlnet_models = {
    "canny": "control-lora-canny-rank128.safetensors",
    "depth": "control-lora-depth-rank128.safetensors",
    "recolour": "control-lora-recolor-rank128.safetensors",
    "sketch": "control-lora-sketch-rank128-metadata.safetensors",
}

<<<<<<< HEAD
=======
# https://huggingface.co/stabilityai/control-lora/tree/main/control-LoRAs-rank128

controlnet_settings = {
    "Canny (low)": {
        "type": "canny",
        "edge_low": 0.2,
        "edge_high": 0.8,
        "strength": 0.5,
        "start": 0.0,
        "stop": 0.5,
    },
    "Canny (high)": {
        "type": "canny",
        "edge_low": 0.2,
        "edge_high": 0.8,
        "strength": 1.0,
        "start": 0.0,
        "stop": 0.99,
    },
    "Depth (low)": {"type": "depth", "strength": 0.5, "start": 0.0, "stop": 0.5},
    "Depth (high)": {"type": "depth", "strength": 1.0, "start": 0.0, "stop": 0.99},
    "Recolour": {"type": "recolour", "strength": 1.0, "start": 0.0, "stop": 1.0},
    "Sketch": {"type": "sketch", "strength": 0.9, "start": 0.0, "stop": 1.0},
}
>>>>>>> 516abf54

def load_cnsettings():
    settings = {}
    if not os.path.isfile(CNSETTINGS_FILE):
        shutil.copy(DEFAULT_CNSETTINGS_FILE, CNSETTINGS_FILE)

    if exists(CNSETTINGS_FILE):
        with open(CNSETTINGS_FILE) as f:
            settings.update(json.load(f))
    else:
        with open(CNSETTINGS_FILE, "w") as f:
            json.dump(settings, f, indent=2)
    return settings


def save_cnsettings(cn_save_options):
    global controlnet_settings, cn_options
    with open(CNSETTINGS_FILE, "w") as f:
        json.dump(cn_save_options, f, indent=2)
    controlnet_settings = cn_save_options
    cn_options = {f"{k}": v for k, v in controlnet_settings.items()}

def modes():
    return controlnet_settings.keys()


def get_model(type):
    return controlnet_models[type] if type in controlnet_models else None


def get_settings(gen_data):
    if gen_data["cn_selection"] == NEWCN:
        return {
            "type": gen_data["cn_type"].lower(),
            "edge_low": gen_data["cn_edge_low"],
            "edge_high": gen_data["cn_edge_high"],
            "start": gen_data["cn_start"],
            "stop": gen_data["cn_stop"],
            "strength": gen_data["cn_strength"],
        }
    else:
        return (
            controlnet_settings[gen_data["cn_selection"]] if gen_data["cn_selection"] in controlnet_settings else None
        )

controlnet_settings = load_cnsettings()
cn_options = {f"{k}": v for k, v in controlnet_settings.items()}
<|MERGE_RESOLUTION|>--- conflicted
+++ resolved
@@ -15,33 +15,6 @@
     "sketch": "control-lora-sketch-rank128-metadata.safetensors",
 }
 
-<<<<<<< HEAD
-=======
-# https://huggingface.co/stabilityai/control-lora/tree/main/control-LoRAs-rank128
-
-controlnet_settings = {
-    "Canny (low)": {
-        "type": "canny",
-        "edge_low": 0.2,
-        "edge_high": 0.8,
-        "strength": 0.5,
-        "start": 0.0,
-        "stop": 0.5,
-    },
-    "Canny (high)": {
-        "type": "canny",
-        "edge_low": 0.2,
-        "edge_high": 0.8,
-        "strength": 1.0,
-        "start": 0.0,
-        "stop": 0.99,
-    },
-    "Depth (low)": {"type": "depth", "strength": 0.5, "start": 0.0, "stop": 0.5},
-    "Depth (high)": {"type": "depth", "strength": 1.0, "start": 0.0, "stop": 0.99},
-    "Recolour": {"type": "recolour", "strength": 1.0, "start": 0.0, "stop": 1.0},
-    "Sketch": {"type": "sketch", "strength": 0.9, "start": 0.0, "stop": 1.0},
-}
->>>>>>> 516abf54
 
 def load_cnsettings():
     settings = {}

import torch
import comfy.model_base
import comfy.ldm.modules.diffusionmodules.openaimodel
import comfy.samplers
import comfy.k_diffusion.external
import modules.anisotropic as anisotropic

from comfy.k_diffusion import utils


sharpness = 2.0

cfg_x0 = 0.0
cfg_s = 1.0

<<<<<<< HEAD
def sampling_function_patched(
    model_function, x, timestep, uncond, cond, cond_scale, cond_concat=None, model_options={}, seed=None
):
    def get_area_and_mult(cond, x_in, cond_concat_in, timestep_in):
        area = (x_in.shape[2], x_in.shape[3], 0, 0)
        strength = 1.0
        if "timestep_start" in cond[1]:
            timestep_start = cond[1]["timestep_start"]
            if timestep_in[0] > timestep_start:
                return None
        if "timestep_end" in cond[1]:
            timestep_end = cond[1]["timestep_end"]
            if timestep_in[0] < timestep_end:
                return None
        if "area" in cond[1]:
            area = cond[1]["area"]
        if "strength" in cond[1]:
            strength = cond[1]["strength"]

        adm_cond = None
        if "adm_encoded" in cond[1]:
            adm_cond = cond[1]["adm_encoded"]

        input_x = x_in[:, :, area[2] : area[0] + area[2], area[3] : area[1] + area[3]]
        if "mask" in cond[1]:
            # Scale the mask to the size of the input
            # The mask should have been resized as we began the sampling process
            mask_strength = 1.0
            if "mask_strength" in cond[1]:
                mask_strength = cond[1]["mask_strength"]
            mask = cond[1]["mask"]
            assert mask.shape[1] == x_in.shape[2]
            assert mask.shape[2] == x_in.shape[3]
            mask = mask[:, area[2] : area[0] + area[2], area[3] : area[1] + area[3]] * mask_strength
            mask = mask.unsqueeze(1).repeat(input_x.shape[0] // mask.shape[0], input_x.shape[1], 1, 1)
        else:
            mask = torch.ones_like(input_x)
        mult = mask * strength

        if "mask" not in cond[1]:
            rr = 8
            if area[2] != 0:
                for t in range(rr):
                    mult[:, :, t : 1 + t, :] *= (1.0 / rr) * (t + 1)
            if (area[0] + area[2]) < x_in.shape[2]:
                for t in range(rr):
                    mult[:, :, area[0] - 1 - t : area[0] - t, :] *= (1.0 / rr) * (t + 1)
            if area[3] != 0:
                for t in range(rr):
                    mult[:, :, :, t : 1 + t] *= (1.0 / rr) * (t + 1)
            if (area[1] + area[3]) < x_in.shape[3]:
                for t in range(rr):
                    mult[:, :, :, area[1] - 1 - t : area[1] - t] *= (1.0 / rr) * (t + 1)

        conditionning = {}
        conditionning["c_crossattn"] = cond[0]
        if cond_concat_in is not None and len(cond_concat_in) > 0:
            cropped = []
            for x in cond_concat_in:
                cr = x[:, :, area[2] : area[0] + area[2], area[3] : area[1] + area[3]]
                cropped.append(cr)
            conditionning["c_concat"] = torch.cat(cropped, dim=1)

        if adm_cond is not None:
            conditionning["c_adm"] = adm_cond

        control = None
        if "control" in cond[1]:
            control = cond[1]["control"]

        patches = None
        if "gligen" in cond[1]:
            gligen = cond[1]["gligen"]
            patches = {}
            gligen_type = gligen[0]
            gligen_model = gligen[1]
            if gligen_type == "position":
                gligen_patch = gligen_model.set_position(input_x.shape, gligen[2], input_x.device)
            else:
                gligen_patch = gligen_model.set_empty(input_x.shape, input_x.device)

            patches["middle_patch"] = [gligen_patch]

        return (input_x, mult, conditionning, area, control, patches)

    def cond_equal_size(c1, c2):
        if c1 is c2:
            return True
        if c1.keys() != c2.keys():
            return False
        if "c_crossattn" in c1:
            s1 = c1["c_crossattn"].shape
            s2 = c2["c_crossattn"].shape
            if s1 != s2:
                if s1[0] != s2[0] or s1[2] != s2[2]:  # these 2 cases should not happen
                    return False

                mult_min = lcm(s1[1], s2[1])
                diff = mult_min // min(s1[1], s2[1])
                if (
                    diff > 4
                ):  # arbitrary limit on the padding because it's probably going to impact performance negatively if it's too much
                    return False
        if "c_concat" in c1:
            if c1["c_concat"].shape != c2["c_concat"].shape:
                return False
        if "c_adm" in c1:
            if c1["c_adm"].shape != c2["c_adm"].shape:
                return False
        return True

    def can_concat_cond(c1, c2):
        if c1[0].shape != c2[0].shape:
            return False

        # control
        if (c1[4] is None) != (c2[4] is None):
            return False
        if c1[4] is not None:
            if c1[4] is not c2[4]:
                return False

        # patches
        if (c1[5] is None) != (c2[5] is None):
            return False
        if c1[5] is not None:
            if c1[5] is not c2[5]:
                return False

        return cond_equal_size(c1[2], c2[2])

    def cond_cat(c_list):
        c_crossattn = []
        c_concat = []
        c_adm = []
        crossattn_max_len = 0
        for x in c_list:
            if "c_crossattn" in x:
                c = x["c_crossattn"]
                if crossattn_max_len == 0:
                    crossattn_max_len = c.shape[1]
                else:
                    crossattn_max_len = lcm(crossattn_max_len, c.shape[1])
                c_crossattn.append(c)
            if "c_concat" in x:
                c_concat.append(x["c_concat"])
            if "c_adm" in x:
                c_adm.append(x["c_adm"])
        out = {}
        c_crossattn_out = []
        for c in c_crossattn:
            if c.shape[1] < crossattn_max_len:
                c = c.repeat(1, crossattn_max_len // c.shape[1], 1)  # padding with repeat doesn't change result
            c_crossattn_out.append(c)

        if len(c_crossattn_out) > 0:
            out["c_crossattn"] = torch.cat(c_crossattn_out)
        if len(c_concat) > 0:
            out["c_concat"] = torch.cat(c_concat)
        if len(c_adm) > 0:
            out["c_adm"] = torch.cat(c_adm)
        return out

    def calc_cond_uncond_batch(
        model_function, cond, uncond, x_in, timestep, max_total_area, cond_concat_in, model_options
    ):
        out_cond = torch.zeros_like(x_in)
        out_count = torch.ones_like(x_in) / 100000.0

        out_uncond = torch.zeros_like(x_in)
        out_uncond_count = torch.ones_like(x_in) / 100000.0

        COND = 0
        UNCOND = 1

        to_run = []
        for x in cond:
            p = get_area_and_mult(x, x_in, cond_concat_in, timestep)
            if p is None:
                continue

            to_run += [(p, COND)]
        if uncond is not None:
            for x in uncond:
                p = get_area_and_mult(x, x_in, cond_concat_in, timestep)
                if p is None:
                    continue

                to_run += [(p, UNCOND)]

        while len(to_run) > 0:
            first = to_run[0]
            first_shape = first[0][0].shape
            to_batch_temp = []
            for x in range(len(to_run)):
                if can_concat_cond(to_run[x][0], first[0]):
                    to_batch_temp += [x]

            to_batch_temp.reverse()
            to_batch = to_batch_temp[:1]

            for i in range(1, len(to_batch_temp) + 1):
                batch_amount = to_batch_temp[: len(to_batch_temp) // i]
                if len(batch_amount) * first_shape[0] * first_shape[2] * first_shape[3] < max_total_area:
                    to_batch = batch_amount
                    break

            input_x = []
            mult = []
            c = []
            cond_or_uncond = []
            area = []
            control = None
            patches = None
            for x in to_batch:
                o = to_run.pop(x)
                p = o[0]
                input_x += [p[0]]
                mult += [p[1]]
                c += [p[2]]
                area += [p[3]]
                cond_or_uncond += [o[1]]
                control = p[4]
                patches = p[5]

            batch_chunks = len(cond_or_uncond)
            input_x = torch.cat(input_x)
            c = cond_cat(c)
            timestep_ = torch.cat([timestep] * batch_chunks)

            if control is not None:
                c["control"] = control.get_control(input_x, timestep_, c, len(cond_or_uncond))

            transformer_options = {}
            if "transformer_options" in model_options:
                transformer_options = model_options["transformer_options"].copy()

            if patches is not None:
                if "patches" in transformer_options:
                    cur_patches = transformer_options["patches"].copy()
                    for p in patches:
                        if p in cur_patches:
                            cur_patches[p] = cur_patches[p] + patches[p]
                        else:
                            cur_patches[p] = patches[p]
                else:
                    transformer_options["patches"] = patches

            c["transformer_options"] = transformer_options

            transformer_options["uc_mask"] = torch.Tensor(cond_or_uncond).to(input_x).float()[:, None, None, None]

            if "model_function_wrapper" in model_options:
                output = model_options["model_function_wrapper"](
                    model_function, {"input": input_x, "timestep": timestep_, "c": c, "cond_or_uncond": cond_or_uncond}
                ).chunk(batch_chunks)
            else:
                output = model_function(input_x, timestep_, **c).chunk(batch_chunks)
            del input_x

            model_management.throw_exception_if_processing_interrupted()

            for o in range(batch_chunks):
                if cond_or_uncond[o] == COND:
                    out_cond[:, :, area[o][2] : area[o][0] + area[o][2], area[o][3] : area[o][1] + area[o][3]] += (
                        output[o] * mult[o]
                    )
                    out_count[:, :, area[o][2] : area[o][0] + area[o][2], area[o][3] : area[o][1] + area[o][3]] += mult[
                        o
                    ]
                else:
                    out_uncond[:, :, area[o][2] : area[o][0] + area[o][2], area[o][3] : area[o][1] + area[o][3]] += (
                        output[o] * mult[o]
                    )
                    out_uncond_count[
                        :, :, area[o][2] : area[o][0] + area[o][2], area[o][3] : area[o][1] + area[o][3]
                    ] += mult[o]
            del mult

        out_cond /= out_count
        del out_count
        out_uncond /= out_uncond_count
        del out_uncond_count

        return out_cond, out_uncond

    max_total_area = model_management.maximum_batch_area()
    if math.isclose(cond_scale, 1.0):
        uncond = None

    cond, uncond = calc_cond_uncond_batch(
        model_function, cond, uncond, x, timestep, max_total_area, cond_concat, model_options
    )
    if "sampler_cfg_function" in model_options:
        args = {"cond": cond, "uncond": uncond, "cond_scale": cond_scale, "timestep": timestep}
        return model_options["sampler_cfg_function"](args)
    else:
        return uncond + (cond - uncond) * cond_scale


def unet_forward_patched(self, x, timesteps=None, context=None, y=None, control=None, transformer_options={}, **kwargs):
    uc_mask = transformer_options["uc_mask"]
    transformer_options["original_shape"] = list(x.shape)
    transformer_options["current_index"] = 0

    hs = []
    t_emb = timestep_embedding(timesteps, self.model_channels, repeat_only=False).to(self.dtype)
    emb = self.time_embed(t_emb)

    if self.num_classes is not None:
        assert y.shape[0] == x.shape[0]
        emb = emb + self.label_emb(y)

    h = x.type(self.dtype)
    for id, module in enumerate(self.input_blocks):
        transformer_options["block"] = ("input", id)
        h = forward_timestep_embed(module, h, emb, context, transformer_options)
        if control is not None and "input" in control and len(control["input"]) > 0:
            ctrl = control["input"].pop()
            if ctrl is not None:
                h += ctrl
        hs.append(h)
    transformer_options["block"] = ("middle", 0)
    h = forward_timestep_embed(self.middle_block, h, emb, context, transformer_options)
    if control is not None and "middle" in control and len(control["middle"]) > 0:
        h += control["middle"].pop()

    for id, module in enumerate(self.output_blocks):
        transformer_options["block"] = ("output", id)
        hsp = hs.pop()
        if control is not None and "output" in control and len(control["output"]) > 0:
            ctrl = control["output"].pop()
            if ctrl is not None:
                hsp += ctrl
=======

def cfg_patched(args):
    global cfg_x0, cfg_s
    positive_eps = args['cond'].clone()
    positive_x0 = args['cond'] * cfg_s + cfg_x0
    uncond = args['uncond'] * cfg_s + cfg_x0
    cond_scale = args['cond_scale']
    t = args['timestep']

    alpha = 1.0 - (t / 999.0)[:, None, None, None].clone()
    alpha *= 0.001 * sharpness

    eps_degraded = anisotropic.adaptive_anisotropic_filter(x=positive_eps, g=positive_x0)
    eps_degraded_weighted = eps_degraded * alpha + positive_eps * (1.0 - alpha)
>>>>>>> 09e0d1cb

    cond = eps_degraded_weighted * cfg_s + cfg_x0

    return uncond + (cond - uncond) * cond_scale


def patched_discrete_eps_ddpm_denoiser_forward(self, input, sigma, **kwargs):
    global cfg_x0, cfg_s
    c_out, c_in = [utils.append_dims(x, input.ndim) for x in self.get_scalings(sigma)]
    cfg_x0 = input
    cfg_s = c_out
    return self.get_eps(input * c_in, self.sigma_to_t(sigma), **kwargs)


def sdxl_encode_adm_patched(self, **kwargs):
    clip_pooled = kwargs["pooled_output"]
    width = kwargs.get("width", 768)
    height = kwargs.get("height", 768)
    crop_w = kwargs.get("crop_w", 0)
    crop_h = kwargs.get("crop_h", 0)
    target_width = kwargs.get("target_width", width)
    target_height = kwargs.get("target_height", height)

    if kwargs.get("prompt_type", "") == "negative":
        width *= 0.8
        height *= 0.8
    elif kwargs.get("prompt_type", "") == "positive":
        width *= 1.5
        height *= 1.5

    out = []
    out.append(self.embedder(torch.Tensor([height])))
    out.append(self.embedder(torch.Tensor([width])))
    out.append(self.embedder(torch.Tensor([crop_h])))
    out.append(self.embedder(torch.Tensor([crop_w])))
    out.append(self.embedder(torch.Tensor([target_height])))
    out.append(self.embedder(torch.Tensor([target_width])))
    flat = torch.flatten(torch.cat(out))[None,]
    return torch.cat((clip_pooled.to(flat.device), flat), dim=1)


def patch_all():
    comfy.k_diffusion.external.DiscreteEpsDDPMDenoiser.forward = patched_discrete_eps_ddpm_denoiser_forward
    comfy.model_base.SDXL.encode_adm = sdxl_encode_adm_patched<|MERGE_RESOLUTION|>--- conflicted
+++ resolved
@@ -13,357 +13,22 @@
 cfg_x0 = 0.0
 cfg_s = 1.0
 
-<<<<<<< HEAD
-def sampling_function_patched(
-    model_function, x, timestep, uncond, cond, cond_scale, cond_concat=None, model_options={}, seed=None
-):
-    def get_area_and_mult(cond, x_in, cond_concat_in, timestep_in):
-        area = (x_in.shape[2], x_in.shape[3], 0, 0)
-        strength = 1.0
-        if "timestep_start" in cond[1]:
-            timestep_start = cond[1]["timestep_start"]
-            if timestep_in[0] > timestep_start:
-                return None
-        if "timestep_end" in cond[1]:
-            timestep_end = cond[1]["timestep_end"]
-            if timestep_in[0] < timestep_end:
-                return None
-        if "area" in cond[1]:
-            area = cond[1]["area"]
-        if "strength" in cond[1]:
-            strength = cond[1]["strength"]
-
-        adm_cond = None
-        if "adm_encoded" in cond[1]:
-            adm_cond = cond[1]["adm_encoded"]
-
-        input_x = x_in[:, :, area[2] : area[0] + area[2], area[3] : area[1] + area[3]]
-        if "mask" in cond[1]:
-            # Scale the mask to the size of the input
-            # The mask should have been resized as we began the sampling process
-            mask_strength = 1.0
-            if "mask_strength" in cond[1]:
-                mask_strength = cond[1]["mask_strength"]
-            mask = cond[1]["mask"]
-            assert mask.shape[1] == x_in.shape[2]
-            assert mask.shape[2] == x_in.shape[3]
-            mask = mask[:, area[2] : area[0] + area[2], area[3] : area[1] + area[3]] * mask_strength
-            mask = mask.unsqueeze(1).repeat(input_x.shape[0] // mask.shape[0], input_x.shape[1], 1, 1)
-        else:
-            mask = torch.ones_like(input_x)
-        mult = mask * strength
-
-        if "mask" not in cond[1]:
-            rr = 8
-            if area[2] != 0:
-                for t in range(rr):
-                    mult[:, :, t : 1 + t, :] *= (1.0 / rr) * (t + 1)
-            if (area[0] + area[2]) < x_in.shape[2]:
-                for t in range(rr):
-                    mult[:, :, area[0] - 1 - t : area[0] - t, :] *= (1.0 / rr) * (t + 1)
-            if area[3] != 0:
-                for t in range(rr):
-                    mult[:, :, :, t : 1 + t] *= (1.0 / rr) * (t + 1)
-            if (area[1] + area[3]) < x_in.shape[3]:
-                for t in range(rr):
-                    mult[:, :, :, area[1] - 1 - t : area[1] - t] *= (1.0 / rr) * (t + 1)
-
-        conditionning = {}
-        conditionning["c_crossattn"] = cond[0]
-        if cond_concat_in is not None and len(cond_concat_in) > 0:
-            cropped = []
-            for x in cond_concat_in:
-                cr = x[:, :, area[2] : area[0] + area[2], area[3] : area[1] + area[3]]
-                cropped.append(cr)
-            conditionning["c_concat"] = torch.cat(cropped, dim=1)
-
-        if adm_cond is not None:
-            conditionning["c_adm"] = adm_cond
-
-        control = None
-        if "control" in cond[1]:
-            control = cond[1]["control"]
-
-        patches = None
-        if "gligen" in cond[1]:
-            gligen = cond[1]["gligen"]
-            patches = {}
-            gligen_type = gligen[0]
-            gligen_model = gligen[1]
-            if gligen_type == "position":
-                gligen_patch = gligen_model.set_position(input_x.shape, gligen[2], input_x.device)
-            else:
-                gligen_patch = gligen_model.set_empty(input_x.shape, input_x.device)
-
-            patches["middle_patch"] = [gligen_patch]
-
-        return (input_x, mult, conditionning, area, control, patches)
-
-    def cond_equal_size(c1, c2):
-        if c1 is c2:
-            return True
-        if c1.keys() != c2.keys():
-            return False
-        if "c_crossattn" in c1:
-            s1 = c1["c_crossattn"].shape
-            s2 = c2["c_crossattn"].shape
-            if s1 != s2:
-                if s1[0] != s2[0] or s1[2] != s2[2]:  # these 2 cases should not happen
-                    return False
-
-                mult_min = lcm(s1[1], s2[1])
-                diff = mult_min // min(s1[1], s2[1])
-                if (
-                    diff > 4
-                ):  # arbitrary limit on the padding because it's probably going to impact performance negatively if it's too much
-                    return False
-        if "c_concat" in c1:
-            if c1["c_concat"].shape != c2["c_concat"].shape:
-                return False
-        if "c_adm" in c1:
-            if c1["c_adm"].shape != c2["c_adm"].shape:
-                return False
-        return True
-
-    def can_concat_cond(c1, c2):
-        if c1[0].shape != c2[0].shape:
-            return False
-
-        # control
-        if (c1[4] is None) != (c2[4] is None):
-            return False
-        if c1[4] is not None:
-            if c1[4] is not c2[4]:
-                return False
-
-        # patches
-        if (c1[5] is None) != (c2[5] is None):
-            return False
-        if c1[5] is not None:
-            if c1[5] is not c2[5]:
-                return False
-
-        return cond_equal_size(c1[2], c2[2])
-
-    def cond_cat(c_list):
-        c_crossattn = []
-        c_concat = []
-        c_adm = []
-        crossattn_max_len = 0
-        for x in c_list:
-            if "c_crossattn" in x:
-                c = x["c_crossattn"]
-                if crossattn_max_len == 0:
-                    crossattn_max_len = c.shape[1]
-                else:
-                    crossattn_max_len = lcm(crossattn_max_len, c.shape[1])
-                c_crossattn.append(c)
-            if "c_concat" in x:
-                c_concat.append(x["c_concat"])
-            if "c_adm" in x:
-                c_adm.append(x["c_adm"])
-        out = {}
-        c_crossattn_out = []
-        for c in c_crossattn:
-            if c.shape[1] < crossattn_max_len:
-                c = c.repeat(1, crossattn_max_len // c.shape[1], 1)  # padding with repeat doesn't change result
-            c_crossattn_out.append(c)
-
-        if len(c_crossattn_out) > 0:
-            out["c_crossattn"] = torch.cat(c_crossattn_out)
-        if len(c_concat) > 0:
-            out["c_concat"] = torch.cat(c_concat)
-        if len(c_adm) > 0:
-            out["c_adm"] = torch.cat(c_adm)
-        return out
-
-    def calc_cond_uncond_batch(
-        model_function, cond, uncond, x_in, timestep, max_total_area, cond_concat_in, model_options
-    ):
-        out_cond = torch.zeros_like(x_in)
-        out_count = torch.ones_like(x_in) / 100000.0
-
-        out_uncond = torch.zeros_like(x_in)
-        out_uncond_count = torch.ones_like(x_in) / 100000.0
-
-        COND = 0
-        UNCOND = 1
-
-        to_run = []
-        for x in cond:
-            p = get_area_and_mult(x, x_in, cond_concat_in, timestep)
-            if p is None:
-                continue
-
-            to_run += [(p, COND)]
-        if uncond is not None:
-            for x in uncond:
-                p = get_area_and_mult(x, x_in, cond_concat_in, timestep)
-                if p is None:
-                    continue
-
-                to_run += [(p, UNCOND)]
-
-        while len(to_run) > 0:
-            first = to_run[0]
-            first_shape = first[0][0].shape
-            to_batch_temp = []
-            for x in range(len(to_run)):
-                if can_concat_cond(to_run[x][0], first[0]):
-                    to_batch_temp += [x]
-
-            to_batch_temp.reverse()
-            to_batch = to_batch_temp[:1]
-
-            for i in range(1, len(to_batch_temp) + 1):
-                batch_amount = to_batch_temp[: len(to_batch_temp) // i]
-                if len(batch_amount) * first_shape[0] * first_shape[2] * first_shape[3] < max_total_area:
-                    to_batch = batch_amount
-                    break
-
-            input_x = []
-            mult = []
-            c = []
-            cond_or_uncond = []
-            area = []
-            control = None
-            patches = None
-            for x in to_batch:
-                o = to_run.pop(x)
-                p = o[0]
-                input_x += [p[0]]
-                mult += [p[1]]
-                c += [p[2]]
-                area += [p[3]]
-                cond_or_uncond += [o[1]]
-                control = p[4]
-                patches = p[5]
-
-            batch_chunks = len(cond_or_uncond)
-            input_x = torch.cat(input_x)
-            c = cond_cat(c)
-            timestep_ = torch.cat([timestep] * batch_chunks)
-
-            if control is not None:
-                c["control"] = control.get_control(input_x, timestep_, c, len(cond_or_uncond))
-
-            transformer_options = {}
-            if "transformer_options" in model_options:
-                transformer_options = model_options["transformer_options"].copy()
-
-            if patches is not None:
-                if "patches" in transformer_options:
-                    cur_patches = transformer_options["patches"].copy()
-                    for p in patches:
-                        if p in cur_patches:
-                            cur_patches[p] = cur_patches[p] + patches[p]
-                        else:
-                            cur_patches[p] = patches[p]
-                else:
-                    transformer_options["patches"] = patches
-
-            c["transformer_options"] = transformer_options
-
-            transformer_options["uc_mask"] = torch.Tensor(cond_or_uncond).to(input_x).float()[:, None, None, None]
-
-            if "model_function_wrapper" in model_options:
-                output = model_options["model_function_wrapper"](
-                    model_function, {"input": input_x, "timestep": timestep_, "c": c, "cond_or_uncond": cond_or_uncond}
-                ).chunk(batch_chunks)
-            else:
-                output = model_function(input_x, timestep_, **c).chunk(batch_chunks)
-            del input_x
-
-            model_management.throw_exception_if_processing_interrupted()
-
-            for o in range(batch_chunks):
-                if cond_or_uncond[o] == COND:
-                    out_cond[:, :, area[o][2] : area[o][0] + area[o][2], area[o][3] : area[o][1] + area[o][3]] += (
-                        output[o] * mult[o]
-                    )
-                    out_count[:, :, area[o][2] : area[o][0] + area[o][2], area[o][3] : area[o][1] + area[o][3]] += mult[
-                        o
-                    ]
-                else:
-                    out_uncond[:, :, area[o][2] : area[o][0] + area[o][2], area[o][3] : area[o][1] + area[o][3]] += (
-                        output[o] * mult[o]
-                    )
-                    out_uncond_count[
-                        :, :, area[o][2] : area[o][0] + area[o][2], area[o][3] : area[o][1] + area[o][3]
-                    ] += mult[o]
-            del mult
-
-        out_cond /= out_count
-        del out_count
-        out_uncond /= out_uncond_count
-        del out_uncond_count
-
-        return out_cond, out_uncond
-
-    max_total_area = model_management.maximum_batch_area()
-    if math.isclose(cond_scale, 1.0):
-        uncond = None
-
-    cond, uncond = calc_cond_uncond_batch(
-        model_function, cond, uncond, x, timestep, max_total_area, cond_concat, model_options
-    )
-    if "sampler_cfg_function" in model_options:
-        args = {"cond": cond, "uncond": uncond, "cond_scale": cond_scale, "timestep": timestep}
-        return model_options["sampler_cfg_function"](args)
-    else:
-        return uncond + (cond - uncond) * cond_scale
-
-
-def unet_forward_patched(self, x, timesteps=None, context=None, y=None, control=None, transformer_options={}, **kwargs):
-    uc_mask = transformer_options["uc_mask"]
-    transformer_options["original_shape"] = list(x.shape)
-    transformer_options["current_index"] = 0
-
-    hs = []
-    t_emb = timestep_embedding(timesteps, self.model_channels, repeat_only=False).to(self.dtype)
-    emb = self.time_embed(t_emb)
-
-    if self.num_classes is not None:
-        assert y.shape[0] == x.shape[0]
-        emb = emb + self.label_emb(y)
-
-    h = x.type(self.dtype)
-    for id, module in enumerate(self.input_blocks):
-        transformer_options["block"] = ("input", id)
-        h = forward_timestep_embed(module, h, emb, context, transformer_options)
-        if control is not None and "input" in control and len(control["input"]) > 0:
-            ctrl = control["input"].pop()
-            if ctrl is not None:
-                h += ctrl
-        hs.append(h)
-    transformer_options["block"] = ("middle", 0)
-    h = forward_timestep_embed(self.middle_block, h, emb, context, transformer_options)
-    if control is not None and "middle" in control and len(control["middle"]) > 0:
-        h += control["middle"].pop()
-
-    for id, module in enumerate(self.output_blocks):
-        transformer_options["block"] = ("output", id)
-        hsp = hs.pop()
-        if control is not None and "output" in control and len(control["output"]) > 0:
-            ctrl = control["output"].pop()
-            if ctrl is not None:
-                hsp += ctrl
-=======
 
 def cfg_patched(args):
     global cfg_x0, cfg_s
-    positive_eps = args['cond'].clone()
-    positive_x0 = args['cond'] * cfg_s + cfg_x0
-    uncond = args['uncond'] * cfg_s + cfg_x0
-    cond_scale = args['cond_scale']
-    t = args['timestep']
+    positive_eps = args["cond"].clone()
+    positive_x0 = args["cond"] * cfg_s + cfg_x0
+    uncond = args["uncond"] * cfg_s + cfg_x0
+    cond_scale = args["cond_scale"]
+    t = args["timestep"]
 
     alpha = 1.0 - (t / 999.0)[:, None, None, None].clone()
     alpha *= 0.001 * sharpness
 
-    eps_degraded = anisotropic.adaptive_anisotropic_filter(x=positive_eps, g=positive_x0)
+    eps_degraded = anisotropic.adaptive_anisotropic_filter(
+        x=positive_eps, g=positive_x0
+    )
     eps_degraded_weighted = eps_degraded * alpha + positive_eps * (1.0 - alpha)
->>>>>>> 09e0d1cb
 
     cond = eps_degraded_weighted * cfg_s + cfg_x0
 
@@ -406,5 +71,7 @@
 
 
 def patch_all():
-    comfy.k_diffusion.external.DiscreteEpsDDPMDenoiser.forward = patched_discrete_eps_ddpm_denoiser_forward
+    comfy.k_diffusion.external.DiscreteEpsDDPMDenoiser.forward = (
+        patched_discrete_eps_ddpm_denoiser_forward
+    )
     comfy.model_base.SDXL.encode_adm = sdxl_encode_adm_patched
--- conflicted
+++ resolved
@@ -1,11 +1,22 @@
+import gc
 import threading
-<<<<<<< HEAD
 from modules import script_callbacks
-from typing import Any
+from typing import Any, Literal
+from PIL import Image
+import functools
+
+from modules.model_info import get_all_model_info
 
 
 class AsyncTask:
-    def __init__(self, task_id, args, base_dir: str | None = None, metadata: dict[str, Any] | None = None):
+    def __init__(
+        self,
+        task_id,
+        args,
+        base_dir: str | None = None,
+        metadata: dict[str, Any] | None = None,
+        task_type: Literal["sdxl", "sd3", "flux"] | None = None,
+    ):
         self.task_id = task_id
         self.args = args
         self.yields = []
@@ -14,27 +25,12 @@
         self.is_nsfw = []
         self.base_dir: str | None = base_dir
         self.metadata = metadata
+        self.task_type = task_type
 
 async_tasks: list[AsyncTask] = []
 running_task: AsyncTask | None = None
 finished_tasks: list[AsyncTask] = []
 stop_or_skipped_tasks: list[AsyncTask] = []
-=======
-import gc
-import torch
-import math
-from playsound import playsound
-import modules.controlnet
-import pathlib
-from pathlib import Path
-
-buffer = []
-outputs = []
-results = []
-metadatastrings = []
-
-interrupt_ruined_processing = False
->>>>>>> f1b8d1c8
 
 
 def worker():
@@ -42,7 +38,6 @@
     global running_task
     global finished_tasks
 
-<<<<<<< HEAD
     import traceback
     import math
     import numpy as np
@@ -56,7 +51,8 @@
     import modules.flags as flags
     import modules.config
     import modules.patch
-    import ldm_patched.modules.model_management
+    from ldm_patched.modules.model_management import (
+        InterruptProcessingException, processing_interrupted, throw_exception_if_processing_interrupted)
     import extras.preprocessors as preprocessors
     import modules.inpaint_worker as inpaint_worker
     import modules.constants as constants
@@ -71,6 +67,11 @@
     from modules.util import remove_empty_str, HWC3, resize_image, \
         get_image_shape_ceil, set_image_shape_ceil, get_shape_ceil, resample_image, erode_or_dilate
     from modules.upscaler import perform_upscale
+    from modules.prompt_processing import process_metadata, process_prompt, parse_loras
+    from modules.util import generate_temp_filename, TimeIt, model_hash, get_lora_hashes
+    import modules.pipelines
+    import modules.controlnet
+    from modules.settings import default_settings
 
     try:
         async_gradio_app = shared.gradio_root
@@ -82,9 +83,12 @@
     except Exception as e:
         print(e)
 
-    def progressbar(async_task, number, text):
+
+    all_models = get_all_model_info()
+
+    def progressbar(async_task, number, text, preview_image = None, status = "preview"):
         print(f'[Fooocus] {text}')
-        async_task.yields.append(['preview', (number, text, None)])
+        async_task.yields.append([status, (number, text, preview_image)])
 
     def yield_result(
         async_task,
@@ -268,7 +272,7 @@
         denoising_strength = 1.0
         tiled = False
 
-        width, height = aspect_ratios_selection.replace('×', ' ').split(' ')[:2]
+        width, height = aspect_ratios_selection.replace('x', ' ').split(' ')[:2]
         width, height = int(width), int(height)
 
         skip_prompt_processing = False
@@ -747,150 +751,8 @@
                 advanced_parameters.freeu_s1,
                 advanced_parameters.freeu_s2
             )
-=======
-    import json
-    import os
-    import time
-    import shared
-    import random
-
-    from modules.prompt_processing import process_metadata, process_prompt, parse_loras
-
-    from PIL import Image
-    from PIL.PngImagePlugin import PngInfo
-    from modules.util import generate_temp_filename, TimeIt, model_hash, get_lora_hashes
-    import modules.pipelines
-    from modules.settings import default_settings
-
-    pipeline = modules.pipelines.update(
-        {"base_model_name": default_settings["base_model"]}
-    )
-    if not pipeline == None:
-        pipeline.load_base_model(default_settings["base_model"])
-
-    try:
-        async_gradio_app = shared.gradio_root
-        flag = f"""App started successful. Use the app with {str(async_gradio_app.local_url)} or {str(async_gradio_app.server_name)}:{str(async_gradio_app.server_port)}"""
-        if async_gradio_app.share:
-            flag += f""" or {async_gradio_app.share_url}"""
-        print(flag)
-    except Exception as e:
-        print(e)
-
-    def handler(gen_data):
-        match gen_data["task_type"]:
-            case "start":
-                job_start(gen_data)
-            case "stop":
-                job_stop()
-            case "process":
-                process(gen_data)
-            case _:
-                print(f"WARN: Unknown task_type: {gen_data['task_type']}")
-
-    def job_start(gen_data):
-        shared.state["preview_grid"] = None
-        shared.state["preview_total"] = max(gen_data["image_total"], 1)
-        shared.state["preview_count"] = 0
-
-    def job_stop():
-        shared.state["preview_grid"] = None
-        shared.state["preview_total"] = 0
-        shared.state["preview_count"] = 0
-
-    def process(gen_data):
-        global results, metadatastrings
-
-        gen_data = process_metadata(gen_data)
-
-        pipeline = modules.pipelines.update(gen_data)
-        if pipeline == None:
-            print(f"ERROR: No pipeline")
-            return
-
-        try:
-            # See if pipeline wants to pre-parse gen_data
-            gen_data = pipeline.parse_gen_data(gen_data)
-        except:
-            pass
-
-        image_number = gen_data["image_number"]
-
-        loras = []
-
-        for lora_data in gen_data["loras"]:
-            w, l  = lora_data[1].split(" - ", 1)
-            loras.append((l, float(w)))
-
-        parsed_loras, pos_stripped, neg_stripped = parse_loras(
-            gen_data["prompt"], gen_data["negative"]
-        )
-        loras.extend(parsed_loras)
-
-        outputs.append(
-            [
-                "preview",
-                (-1, f"Loading base model: {gen_data['base_model_name']}", None),
-            ]
-        )
-        gen_data["modelhash"] = pipeline.load_base_model(gen_data["base_model_name"])
-        outputs.append(["preview", (-1, f"Loading LoRA models ...", None)])
-        pipeline.load_loras(loras)
-
-        if (
-            gen_data["performance_selection"]
-            == shared.performance_settings.CUSTOM_PERFORMANCE
-        ):
-            steps = gen_data["custom_steps"]
-        else:
-            perf_options = shared.performance_settings.get_perf_options(
-                gen_data["performance_selection"]
-            ).copy()
-            perf_options.update(gen_data)
-            gen_data = perf_options
-
-        steps = gen_data["custom_steps"]
-
-        if (
-            gen_data["aspect_ratios_selection"]
-            == shared.resolution_settings.CUSTOM_RESOLUTION
-        ):
-            width, height = (gen_data["custom_width"], gen_data["custom_height"])
-        else:
-            width, height = shared.resolution_settings.aspect_ratios[
-                gen_data["aspect_ratios_selection"]
-            ]
-
-        if "width" in gen_data:
-            width = gen_data["width"]
-        if "height" in gen_data:
-            height = gen_data["height"]
-
-        if gen_data["cn_selection"] == "Img2Img" or gen_data["cn_type"] == "Img2img":
-            if gen_data["input_image"]:
-                width = gen_data["input_image"].width
-                height = gen_data["input_image"].height
-            else:
-                print(f"WARNING: CheatCode selected but no Input image selected. Ignoring PowerUp!")
-                gen_data["cn_selection"] = "None"
-                gen_data["cn_type"] = "None"
-
-        seed = gen_data["seed"]
-
-        max_seed = 2**32
-        if not isinstance(seed, int) or seed < 0:
-            seed = random.randint(0, max_seed)
-        seed = seed % max_seed
->>>>>>> f1b8d1c8
-
-        all_steps = steps * max(image_number, 1)
-        with open("render.txt") as f:
-            lines = f.readlines()
-        status = random.choice(lines)
-        status = f"{status}"
-
-        class InterruptProcessingException(Exception):
-            pass
+
+        all_steps = steps * image_number
 
         print(f'[Parameters] Denoising Strength = {denoising_strength}')
 
@@ -924,7 +786,6 @@
         async_task.yields.append(['preview', (13, 'Moving model to GPU ...', None)])
 
         def callback(step, x0, x, total_steps, y):
-<<<<<<< HEAD
             done_steps = current_task_id * steps + step
             async_task.yields.append(['preview', (
                 int(15.0 + 85.0 * float(done_steps) / float(all_steps)),
@@ -974,32 +835,33 @@
                 target_images = []
                 is_nsfw_list = []
                 for x in imgs:
-                    d = [
-                        ('Prompt', task['log_positive_prompt']),
-                        ('Negative Prompt', task['log_negative_prompt']),
-                        ('Fooocus V2 Expansion', task['expansion']),
-                        ('Styles', str(raw_style_selections)),
-                        ('Performance', performance_selection),
-                        ('Resolution', str((width, height))),
-                        ('Sharpness', sharpness),
-                        ('Guidance Scale', guidance_scale),
-                        ('ADM Guidance', str((
+                    meta = {
+                        'Prompt': task['log_positive_prompt'],
+                        'Negative Prompt': task['log_negative_prompt'],
+                        'Fooocus V2 Expansion': task['expansion'],
+                        'Styles': str(raw_style_selections),
+                        'Performance': performance_selection,
+                        'Resolution': str((width, height)),
+                        'Sharpness': sharpness,
+                        'Guidance Scale': guidance_scale,
+                        'ADM Guidance': str((
                             modules.patch.positive_adm_scale,
                             modules.patch.negative_adm_scale,
-                            modules.patch.adm_scaler_end))),
-                        ('Base Model', base_model_name),
-                        ('Refiner Model', refiner_model_name),
-                        ('Refiner Switch', refiner_switch),
-                        ('Sampler', sampler_name),
-                        ('Scheduler', scheduler_name),
-                        ('Seed', task['task_seed']),
-                    ]
+                            modules.patch.adm_scaler_end)),
+                        'Base Model': base_model_name,
+                        'Refiner Model': refiner_model_name,
+                        'Refiner Switch': refiner_switch,
+                        'Sampler': sampler_name,
+                        'Scheduler': scheduler_name,
+                        'Seed': task['task_seed'],
+                        'Version': fooocus_version.version
+                    }
                     for li, (n, w) in enumerate(loras):
                         if n != 'None':
-                            d.append((f'LoRA {li + 1}', f'{n} : {w}'))
-                    d.append(('Version', 'v' + fooocus_version.version))
-                    is_nsfw, target_image, logged_image_path = log(x, d, async_task=async_task)
-                    img_paths.append(logged_image_path)
+                            meta[f'LoRA {li + 1}'] = f'{n} : {w}'
+
+                    is_nsfw, target_image, logged_image_path = log(x, meta, async_task=async_task)
+                    img_paths.append(str(logged_image_path))
                     target_images.append(target_image)
                     is_nsfw_list.append(is_nsfw)
 
@@ -1010,26 +872,247 @@
                     img_paths=img_paths,
                     is_nsfw=is_nsfw_list,
                 )
-            except ldm_patched.modules.model_management.InterruptProcessingException as e:
+            except InterruptProcessingException as e:
                 if shared.last_stop == 'skip':
-                    print('User skipped')
-                    async_task.yields.append(['skipped', (100 / len(tasks) * (current_task_id + 1), "User skipped")])
+                    print('Task skipped')
+                    async_task.yields.append(['skipped', (100 / len(tasks) * (current_task_id + 1), "Task skipped")])
                     continue
                 else:
-                    print('User stopped')
-                    async_task.yields.append(['stopped', "User stopped"])
+                    print('Task stopped')
+                    async_task.yields.append(['stopped', "Task stopped"])
                     break
+            finally:
+                shared.state["preview_grid"] = None
+                shared.state["preview_total"] = 0
+                shared.state["preview_count"] = 0
 
             execution_time = time.perf_counter() - execution_start_time
             print(f'Generating and saving time: {execution_time:.2f} seconds')
 
-=======
-            global status, interrupt_ruined_processing
-
-            if interrupt_ruined_processing:
+        return
+
+
+    def focus_handler(async_task):
+        focus_handler(async_task)
+        build_image_wall(async_task)
+        pipeline.prepare_text_encoder(async_call=True)
+
+
+    @torch.no_grad()
+    @torch.inference_mode()
+    def ruined_handler(async_task):
+
+        args = async_task.args
+        args.reverse()
+
+        gen_data = {}
+
+        if advanced_parameters.overwrite_step > 0:
+            gen_data["custom_steps"] = advanced_parameters.overwrite_step
+        gen_data["sampler_name"] = advanced_parameters.sampler_name
+        gen_data["scheduler"] = advanced_parameters.scheduler_name
+        gen_data["clip_skip"] = 1
+        gen_data["custom_width"] = advanced_parameters.overwrite_width
+        gen_data["custom_height"] = advanced_parameters.overwrite_height
+
+
+        gen_data["prompt"] = args.pop()
+        gen_data["negative"] = args.pop()
+        gen_data["style_selection"] = args.pop()
+        gen_data["performance_selection"] = args.pop()
+        gen_data["aspect_ratios_selection"] = args.pop()
+        gen_data["image_number"] = args.pop()
+        gen_data["seed"] = args.pop()
+        gen_data["_sharpness"] = args.pop()
+        if task.task_type != 'flux' and int(gen_data["_sharpness"]) >= 1 and int(gen_data["_sharpness"]) <= 5:
+            gen_data["clip_skip"] = int(gen_data["_sharpness"])
+        gen_data["cfg"] = args.pop()
+        gen_data["base_model_name"] = args.pop()
+        gen_data["_refiner_model_name"] = args.pop()
+        gen_data["_refiner_switch"] = args.pop()
+        gen_data["loras"] = [(str(args.pop()), float(args.pop())) for _ in range(5)]
+        gen_data["_input_image_checkbox"] = args.pop()
+        gen_data["_current_tab"] = args.pop()
+        gen_data["_uov_method"] = args.pop()
+        gen_data["_uov_input_image"] = args.pop()
+        gen_data["_outpaint_selections"] = args.pop()
+        gen_data["_inpaint_input_image"] = args.pop()
+        gen_data["_inpaint_additional_prompt"] = args.pop()
+        gen_data["_inpaint_mask_image_upload"] = args.pop()
+
+        gen_data["cn_selection"] = gen_data["cn_type"] = "None"
+        if gen_data["_input_image_checkbox"] and gen_data["_current_tab"] == "uov" and gen_data["_uov_input_image"]:
+            if "vary" in gen_data["_uov_method"].lower():
+                gen_data["cn_selection"] = gen_data["cn_type"] = "img2img"
+                gen_data["start"] = 0.06
+                gen_data["denoise"] = 0.64
+                gen_data["input_image"] = gen_data["_uov_input_image"]
+            elif "upscale" in gen_data["_uov_method"].lower():
+                gen_data["cn_selection"] = gen_data["cn_type"] = "upscale"
+                gen_data["cn_upscale"] = "4x-UltraSharp.pth"
+                gen_data["input_image"] = gen_data["_uov_input_image"]
+
+        gen_data["inpaint_toggle"] = False
+        gen_data["inpaint_view"] = {}
+        if gen_data["_input_image_checkbox"] and gen_data["_current_tab"] == "inpaint" and gen_data["_inpaint_input_image"] and gen_data["_inpaint_mask_image_upload"]:
+            gen_data["inpaint_toggle"] = True
+            gen_data["inpaint_view"]["mask"] = gen_data["_inpaint_mask_image_upload"]
+            gen_data["inpaint_view"]["image"] = gen_data["_inpaint_input_image"]
+
+        if gen_data["_input_image_checkbox"] and gen_data["_current_tab"] == "ip":
+            for _ in range(4):
+                cn_img = args.pop()
+                cn_stop = args.pop()
+                cn_weight = args.pop()
+                cn_type = args.pop()
+                if cn_img is not None:
+                    gen_data["cn_selection"] = gen_data["cn_type"] = cn_type
+                    if cn_type.lower() == 'canny':
+                        gen_data["cn_edge_low"] = 0.2
+                        gen_data["cn_edge_high"] = 0.8
+                    gen_data["cn_start"] = 0.0
+                    gen_data["cn_stop"] = cn_stop
+                    gen_data["cn_strength"] = cn_weight
+                    gen_data["input_image"] = cn_img
+
+
+        gen_data["generate_forever"] = False
+        gen_data["obp_assume_direct_control"] = False
+        #gen_data["OBP_preset"]
+        #gen_data["obp_insanitylevel"]
+        #gen_data["obp_subject"]
+        #gen_data["obp_artist"]
+        #gen_data["obp_chosensubjectsubtypeobject"]
+        #gen_data["obp_chosensubjectsubtypehumanoid"]
+        #gen_data["obp_chosensubjectsubtypeconcept"]
+        #gen_data["obp_chosengender"]
+        #gen_data["obp_imagetype"]
+        #gen_data["obp_imagemodechance"]
+        #gen_data["obp_givensubject"]
+        #gen_data["obp_smartsubject"]
+        #gen_data["obp_givenoutfit"]
+        #gen_data["obp_prefixprompt"]
+        #gen_data["obp_suffixprompt"]
+        #gen_data["obp_giventypeofimage"]
+        #gen_data["obp_antistring"]
+        #gen_data["OBP_modeltype"]
+        #gen_data["OBP_promptenhance"]
+
+        if gen_data["negative"]:
+            gen_data["auto_negative"] = False
+        else:
+            gen_data["auto_negative"] = True
+
+        gen_data["lora_keywords"] = ""
+        model_info = all_models.get_model(gen_data["base_model_name"])
+        assert model_info is not None, f"Model {gen_data['base_model_name']} not found"
+
+        gen_data = process_metadata(gen_data)
+
+        shared.state["preview_grid"] = None
+        shared.state["preview_total"] = max(gen_data["image_number"], 1)
+        shared.state["preview_count"] = 0
+
+        ruined_pipeline = modules.pipelines.update(gen_data)
+        if ruined_pipeline == None:
+            print(f"ERROR: No pipeline")
+            return
+        if isinstance(ruined_pipeline, modules.pipelines.NoPipeLine):
+            print(f"ERROR: No pipeline")
+            return
+
+        try:
+            # See if ruined_pipeline wants to pre-parse gen_data
+            _parse_gen_data = getattr(ruined_pipeline, "parse_gen_data", None)
+            if callable(_parse_gen_data):
+                gen_data = ruined_pipeline.parse_gen_data(gen_data)
+        except:
+            pass
+
+        image_number = gen_data["image_number"]
+
+        loras = gen_data["loras"]
+
+        parsed_loras, pos_stripped, neg_stripped = parse_loras(
+            gen_data["prompt"], gen_data["negative"]
+        )
+        loras.extend(parsed_loras)
+
+        progressbar(async_task, 1, f"Loading base model: {gen_data['base_model_name']}")
+        _load_base_model = getattr(ruined_pipeline, "load_base_model", None)
+        if not callable(_load_base_model):
+            print(f"ERROR: No load_base_model for pipeline")
+            return
+        gen_data["modelhash"] = ruined_pipeline.load_base_model(gen_data["base_model_name"])
+        progressbar(async_task, 1, "Loading LoRA models ...")
+        ruined_pipeline.load_loras(loras)
+
+        if (
+            gen_data["performance_selection"]
+            == shared.performance_settings.CUSTOM_PERFORMANCE
+        ):
+            steps = gen_data["custom_steps"]
+        else:
+            perf_options = shared.performance_settings.get_perf_options(
+                gen_data["performance_selection"]
+            ).copy()
+            perf_options.update(gen_data)
+            gen_data = perf_options
+
+        # TODO: Put this in config
+        if model_info.sha256.lower() == "ead426278b49030e9da5df862994f25ce94ab2ee4df38b556ddddb3db093bf72":
+            if gen_data["performance_selection"].lower() == "speed":
+                gen_data["custom_steps"] = 10
+            elif gen_data["performance_selection"].lower() == "quality":
+                gen_data["custom_steps"] = 20
+
+        steps = gen_data["custom_steps"]
+
+        if (
+            gen_data["aspect_ratios_selection"]
+            == shared.resolution_settings.CUSTOM_RESOLUTION
+        ):
+            width, height = (gen_data["custom_width"], gen_data["custom_height"])
+        else:
+            if gen_data["aspect_ratios_selection"] in shared.resolution_settings.aspect_ratios:
+                width, height = shared.resolution_settings.aspect_ratios[
+                    gen_data["aspect_ratios_selection"]
+                ]
+            else:
+                a, b = gen_data["aspect_ratios_selection"].replace('x', ' ').split(' ')[:2]
+                width, height = int(a), int(b)
+
+        if "width" in gen_data:
+            width = gen_data["width"]
+        if "height" in gen_data:
+            height = gen_data["height"]
+
+        if gen_data.get("cn_selection", "").lower() == "img2img" or gen_data.get("cn_type", "").lower() == "img2img":
+            if gen_data["input_image"]:
+                width = gen_data["input_image"].width
+                height = gen_data["input_image"].height
+            else:
+                print(f"WARNING: CheatCode selected but no Input image selected. Ignoring PowerUp!")
+                gen_data["cn_selection"] = "None"
+                gen_data["cn_type"] = "None"
+
+        seed = gen_data["seed"]
+
+        max_seed = 2**32
+        if not isinstance(seed, int) or seed < 0:
+            seed = random.randint(0, max_seed)
+        seed = seed % max_seed
+
+        all_steps = steps * max(image_number, 1)
+
+        def callback(step, x0, x, total_steps, y):
+
+            if processing_interrupted():
                 shared.state["interrupted"] = True
-                interrupt_ruined_processing = False
-                raise InterruptProcessingException()
+                throw_exception_if_processing_interrupted()
+
+            if isinstance(y, Image.Image):
+                y = np.array(y)
 
             # If we only generate 1 image, skip the last preview
             if (
@@ -1040,57 +1123,19 @@
                 return
 
             done_steps = i * steps + step
-            try:
-                status
-            except NameError:
-                status = None
-            if step % 10 == 0 or status == None:
-                status = random.choice(lines)
-
-            grid_xsize = math.ceil(math.sqrt(shared.state["preview_total"]))
-            grid_ysize = math.ceil(shared.state["preview_total"] / grid_xsize)
-            grid_max = max(grid_xsize, grid_ysize)
-            pwidth = int(width * grid_xsize / grid_max)
-            pheight = int(height * grid_ysize / grid_max)
-            if shared.state["preview_grid"] is None:
-                shared.state["preview_grid"] = Image.new("RGB", (pwidth, pheight))
-            if y is not None:
-                if isinstance(y, Image.Image):
-                    image = y
-                else:
-                    image = Image.fromarray(y)
-                grid_xpos = int(
-                    (shared.state["preview_count"] % grid_xsize) * (pwidth / grid_xsize)
+
+            async_task.yields.append([
+                "preview",
+                (
+                    int(
+                        100
+                        * (done_steps / all_steps)
+                    ),
+                    f'Step {step}/{total_steps} in the {i + 1}-th Sampling',
+                    y
                 )
-                grid_ypos = int(
-                    math.floor(shared.state["preview_count"] / grid_xsize)
-                    * (pheight / grid_ysize)
-                )
-                image = image.resize((int(width / grid_max), int(height / grid_max)))
-                shared.state["preview_grid"].paste(image, (grid_xpos, grid_ypos))
-
-            shared.state["preview_grid"].save(
-                shared.path_manager.model_paths["temp_preview_path"],
-                optimize=True,
-                quality=35 if step < total_steps else 70,
-            )
-
-            outputs.append(
-                [
-                    "preview",
-                    (
-                        int(
-                            100
-                            * (gen_data["index"][0] + done_steps / all_steps)
-                            / gen_data["index"][1]
-                        ),
-                        f"{status} - {step}/{total_steps}",
-                        shared.path_manager.model_paths["temp_preview_path"],
-                    ),
-                ]
-            )
-
-        stop_batch = False
+            ])
+
         for i in range(max(image_number, 1)):
             p_txt, n_txt = process_prompt(
                 gen_data["style_selection"], pos_stripped, neg_stripped, gen_data
@@ -1099,12 +1144,12 @@
             denoise = None
             with TimeIt("Pipeline process"):
                 try:
-                    imgs = pipeline.process(
+                    imgs = ruined_pipeline.process(
                         p_txt,
                         n_txt,
-                        gen_data["input_image"],
+                        gen_data.get("input_image", None),
                         modules.controlnet.get_settings(gen_data),
-                        gen_data["main_view"],
+                        gen_data.get("main_view", None),
                         steps,
                         width,
                         height,
@@ -1117,99 +1162,76 @@
                         gen_data["clip_skip"],
                         callback=callback,
                         gen_data=gen_data,
+                        progressbar=functools.partial(progressbar, async_task),
                     )
-                except InterruptProcessingException as iex:
-                    stop_batch = True
-                    imgs = []
-
-            for x in imgs:
-                local_temp_filename = generate_temp_filename(
-                    folder=shared.path_manager.model_paths["temp_outputs_path"],
-                    extension="png",
-                )
-                dir_path = Path(local_temp_filename).parent
-                dir_path.mkdir(parents=True, exist_ok=True)
-                metadata = None
-                prompt = {
-                    "Prompt": p_txt,
-                    "Negative": n_txt,
-                    "steps": steps,
-                    "cfg": gen_data["cfg"],
-                    "width": width,
-                    "height": height,
-                    "seed": seed,
-                    "sampler_name": gen_data["sampler_name"],
-                    "scheduler": gen_data["scheduler"],
-                    "base_model_name": gen_data["base_model_name"],
-                    "base_model_hash": model_hash(
-                        Path(shared.path_manager.model_paths["modelfile_path"])
-                        / gen_data["base_model_name"]
-                    ),
-                    "loras": [[f"{get_lora_hashes(lora[0])['AutoV2']}", f"{lora[1]} - {lora[0]}"] for lora in loras],
-                    "start_step": start_step,
-                    "denoise": denoise,
-                    "clip_skip": gen_data["clip_skip"],
-                    "software": "RuinedFooocus",
-                }
-                metadata = PngInfo()
-                # if True:
-                #     def handle_whitespace(string: str):
-                #         return (
-                #             string.strip()
-                #             .replace("\n", " ")
-                #             .replace("\r", " ")
-                #             .replace("\t", " ")
-                #         )
-
-                #     comment = f"{handle_whitespace(p_txt)}\nNegative prompt: {handle_whitespace(n_txt)}\nSteps: {round(steps, 1)}, Sampler: {gen_data['sampler_name']} {gen_data['scheduler']}, CFG Scale: {float(gen_data['cfg'])}, Seed: {seed}, Size: {width}x{height}, Model hash: {model_hash(Path(shared.path_manager.model_paths['modelfile_path']) / gen_data['base_model_name'])}, Model: {gen_data['base_model_name']}, Version: RuinedFooocus"
-                #     metadata.add_text("parameters", comment)
-                # else:
-                metadata.add_text("parameters", json.dumps(prompt))
-
-                shared.state["preview_count"] += 1
-                if isinstance(x, str) or isinstance(
-                    x, (pathlib.WindowsPath, pathlib.PosixPath)
-                ):
-                    local_temp_filename = x
-                else:
-                    if not isinstance(x, Image.Image):
-                        x = Image.fromarray(x)
-                    x.save(local_temp_filename, pnginfo=metadata)
-                results.append(local_temp_filename)
-                metadatastrings.append(json.dumps(prompt))
-                shared.state["last_image"] = local_temp_filename
-
-            seed += 1
-            if stop_batch:
-                break
-
-        if len(buffer) == 0:
-            if (
-                shared.state["preview_grid"] is not None
-                and shared.state["preview_total"] > 1
-                and ("show_preview" not in gen_data or gen_data["show_preview"] == True)
-            ):
-                results = [
-                    shared.path_manager.model_paths["temp_preview_path"]
-                ] + results
-            outputs.append(["results", results])
-            results = []
-            metadatastrings = []
->>>>>>> f1b8d1c8
+
+                    img_paths = []
+                    target_images = []
+                    is_nsfw_list = []
+                    for x in imgs:
+                        meta = {
+                            "Prompt": p_txt,
+                            "Negative": n_txt,
+                            "steps": steps,
+                            "cfg": gen_data["cfg"],
+                            "width": width,
+                            "height": height,
+                            "seed": seed,
+                            "sampler_name": gen_data["sampler_name"],
+                            "scheduler": gen_data["scheduler"],
+                            "base_model_name": gen_data["base_model_name"],
+                            "base_model_hash": model_info.sha256,
+                            "loras": [{
+                                "name": lora[0],
+                                "weight": lora[1],
+                                "hash": all_models.get_model(lora[0]).sha256 if all_models.get_model(lora[0]) else None,
+                            } for lora in loras],
+                            "start_step": start_step,
+                            "denoise": denoise,
+                            "clip_skip": gen_data["clip_skip"],
+                            "Version": fooocus_version.version,
+                        }
+                        is_nsfw, target_image, logged_image_path = log(x, meta, async_task=async_task)
+                        img_paths.append(str(logged_image_path))
+                        target_images.append(target_image)
+                        is_nsfw_list.append(is_nsfw)
+
+                        shared.state["preview_count"] += 1
+
+                    seed += 1
+                    yield_result(
+                        async_task,
+                        target_images,
+                        do_not_show_finished_images=(i == max(image_number, 1) - 1),
+                        img_paths=img_paths,
+                        is_nsfw=is_nsfw_list,
+                    )
+                except InterruptProcessingException as e:
+                    if shared.last_stop == 'skip':
+                        print('User skipped')
+                        async_task.yields.append(['skipped', (100 / max(image_number, 1) * (i + 1), "User skipped")])
+                        continue
+                    else:
+                        print('User stopped')
+                        async_task.yields.append(['stopped', "User stopped"])
+                        break
+
         return
 
     script_callbacks.app_ready_callback()
     while True:
-<<<<<<< HEAD
         time.sleep(0.01)
         if len(async_tasks) > 0:
             task = async_tasks.pop(0)
             try:
                 running_task = task
                 script_callbacks.before_task_callback(task.task_id)
-                handler(task)
-                build_image_wall(task)
-                pipeline.prepare_text_encoder(async_call=True)
+                if task.task_type == 'sd3' or task.task_type == 'flux':
+                    pipeline.clear_pipeline()
+                    ruined_handler(task)
+                else:
+                    modules.pipelines.clear_pipeline()
+                    handler(task)
                 task.yields.append(['finish', task.results])
             except Exception as e:
                 traceback.print_exc()
@@ -1218,22 +1240,14 @@
                 finished_tasks.append(task)
                 script_callbacks.after_task_callback(task.task_id)
                 running_task = None
+                gc.collect()
+                if torch.cuda.is_available():
+                    torch.cuda.empty_cache()
+                    torch.cuda.ipc_collect()
 
 
 def start():
     threading.Thread(target=worker, daemon=True).start()
-=======
-        time.sleep(0.1)
-        if len(buffer) > 0:
-            task = buffer.pop(0)
-            handler(task)
-            gc.collect()
-            if torch.cuda.is_available():
-                torch.cuda.empty_cache()
-                torch.cuda.ipc_collect()
-            if Path("notification.mp3").exists():
-                playsound("notification.mp3")
->>>>>>> f1b8d1c8
 
 
 if __name__ == '__main__':

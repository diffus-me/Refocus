import threading
import gc
import torch

buffer = []
outputs = []

def worker():
    global buffer, outputs

    import json
    import os
    import time
    import shared
    import random
    import modules.default_pipeline as pipeline
    import modules.path
    import modules.patch

    from PIL import Image
    from PIL.PngImagePlugin import PngInfo
    from modules.sdxl_styles import apply_style, aspect_ratios
    from modules.util import generate_temp_filename

    try:
        async_gradio_app = shared.gradio_root
        flag = f'''App started successful. Use the app with {str(async_gradio_app.local_url)} or {str(async_gradio_app.server_name)}:{str(async_gradio_app.server_port)}'''
        if async_gradio_app.share:
            flag += f''' or {async_gradio_app.share_url}'''
        print(flag)
    except Exception as e:
        print(e)

    def handler(task):
        prompt, negative_prompt, style_selction, performance_selction, \
        aspect_ratios_selction, image_number, image_seed, sharpness, save_metadata, base_model_name, refiner_model_name, \
        l1, w1, l2, w2, l3, w3, l4, w4, l5, w5 = task

        loras = [(l1, w1), (l2, w2), (l3, w3), (l4, w4), (l5, w5)]

        modules.patch.sharpness = sharpness

        pipeline.refresh_base_model(base_model_name)
        pipeline.refresh_refiner_model(refiner_model_name)
        pipeline.refresh_loras(loras)
        pipeline.clean_prompt_cond_caches()

        p_txt, n_txt = apply_style(style_selction, prompt, negative_prompt)

        if performance_selction == 'Speed':
            steps = 30
            switch = 20
        else:
            steps = 60
            switch = 40

        width, height = aspect_ratios[aspect_ratios_selction]

        results = []
        seed = image_seed
<<<<<<< HEAD
        if not isinstance(seed, int) or seed < 0 or seed > 2**31 - 1:
            seed = random.randint(0, 2**31 - 1)
=======
        max_seed = int(1024*1024*1024)

        if not isinstance(seed, int):
            seed = random.randint(1, max_seed)
        if seed < 0:
            seed = - seed
        seed = seed % max_seed
>>>>>>> 814aac94

        all_steps = steps * image_number

        def callback(step, x0, x, total_steps, y):
            done_steps = i * steps + step
            outputs.append(['preview', (
                int(100.0 * float(done_steps) / float(all_steps)),
                f'Step {step}/{total_steps} in the {i}-th Sampling',
                y)])

        for i in range(image_number):
            imgs = pipeline.process(p_txt, n_txt, steps, switch, width, height, seed, callback=callback)

            for x in imgs:
                local_temp_filename = generate_temp_filename(folder=modules.path.temp_outputs_path, extension='png')
                os.makedirs(os.path.dirname(local_temp_filename), exist_ok=True)
                metadata = None
                if save_metadata:
                    prompt = {
                        'Prompt': p_txt, 'Negative': n_txt, 'steps': steps, 'switch': switch, 'cfg': '7.0',
                        'width': width, 'height': height, 'seed': seed, 'sampler_name': 'dpmpp_2m_sde_gpu',
                        'base_model_name': base_model_name, 'refiner_model_name': refiner_model_name,
                        'l1': l1, 'w1': w1, 'l2': l2, 'w2': w2, 'l3': l3, 'w3': w3,
                        'l4': l4, 'w4': w4, 'l5': l5, 'w5': w5,
                        'sharpness': sharpness, 'software': 'RuinedFooocus'
                    }                
                    metadata = PngInfo()
                    metadata.add_text("parameters", json.dumps(prompt))
                Image.fromarray(x).save(local_temp_filename, pnginfo=metadata)
                results.append(local_temp_filename)

            seed += 1

        outputs.append(['results', results])
        return

    while True:
        time.sleep(0.01)
        if len(buffer) > 0:
            task = buffer.pop(0)
            handler(task)
            gc.collect()
            if torch.cuda.is_available():
                torch.cuda.empty_cache()
                torch.cuda.ipc_collect()
    pass


threading.Thread(target=worker, daemon=True).start()<|MERGE_RESOLUTION|>--- conflicted
+++ resolved
@@ -58,10 +58,8 @@
 
         results = []
         seed = image_seed
-<<<<<<< HEAD
         if not isinstance(seed, int) or seed < 0 or seed > 2**31 - 1:
             seed = random.randint(0, 2**31 - 1)
-=======
         max_seed = int(1024*1024*1024)
 
         if not isinstance(seed, int):
@@ -69,7 +67,6 @@
         if seed < 0:
             seed = - seed
         seed = seed % max_seed
->>>>>>> 814aac94
 
         all_steps = steps * image_number
 

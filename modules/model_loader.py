--- conflicted
+++ resolved
@@ -7,23 +7,19 @@
         *,
         model_dir: str,
         progress: bool = True,
-<<<<<<< HEAD
-        file_name: str = None,
-=======
         file_name: Optional[str] = None,
->>>>>>> 64a45417
 ) -> str:
-    """Download a file from `url` into `model_dir`, using the file present if possible.
+        """Download a file from `url` into `model_dir`, using the file present if possible.
 
-    Returns the path to the downloaded file.
-    """
-    os.makedirs(model_dir, exist_ok=True)
-    if not file_name:
-        parts = urlparse(url)
-        file_name = os.path.basename(parts.path)
-    cached_file = os.path.abspath(os.path.join(model_dir, file_name))
-    if not os.path.exists(cached_file):
-        print(f'Downloading: "{url}" to {cached_file}\n')
-        from torch.hub import download_url_to_file
-        download_url_to_file(url, cached_file, progress=progress)
-    return cached_file+        Returns the path to the downloaded file.
+        """
+        os.makedirs(model_dir, exist_ok=True)
+        if not file_name:
+                parts = urlparse(url)
+                file_name = os.path.basename(parts.path)
+        cached_file = os.path.abspath(os.path.join(model_dir, file_name))
+        if not os.path.exists(cached_file):
+                print(f'Downloading: "{url}" to {cached_file}\n')
+                from torch.hub import download_url_to_file
+                download_url_to_file(url, cached_file, progress=progress)
+        return cached_file
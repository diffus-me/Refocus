Simple prompts sometimes give better results.
Setting Image Number to 0 will generate infinite images.
<<<<<<< HEAD
Confused? Join our discord server and we will help you out.

=======
Combine simple prompts with styles for instant great results.
The Flufferize style will magically improve your prompt.
The Hyperprompt style will rewrite and expand your prompt.
Easily apply LoRA's on the Models tab.
Auto Negative Prompt will automatically apply a negative prompt for you.
Gain ultimate power on the PowerUp tab!
IMG2IMG can be found on the PowerUp tab.
Inpainting can be found on the PowerUp tab.
ControlNET can be found on the PowerUp tab.
Upscaling can be done on via the PowerUp tab.
LayerDiffuse is available on the PowerUp tab.
Evolve your prompt and create 9 variants. Look for Evolve on the PowerUp tab.
Need inspiration? Use the One Button tab to autogenerate a prompt for you!
Creating art? Use the Artify styles!
Can't choose your style? Choose "Style: Pick Random"!
Check your prompt on the Info tab.
Slideshow while generating? Find the secret π on the Info tab.
RuinedFooocus supports wildcards, type __ to bring up the wildcard helper.
One Button Prompt has some build in wildcards, they all start with __onebutton
__onebuttonmale:gandalf__ is something that actually works.
Type __onebuttonfemale:harley quinn__ for infinite harley variants.
In the \settings\ folder, you can set all standard settings on startup.
Tick the "Hurt me plenty" box to bring up all options.
Type what you don't want to see in the Negative Prompt box.
Use --- to add multiple prompts.
Choose "Custom..." in many places to create and save your own settings.
>>>>>>> 14b356e0
<|MERGE_RESOLUTION|>--- conflicted
+++ resolved
@@ -1,9 +1,5 @@
 Simple prompts sometimes give better results.
 Setting Image Number to 0 will generate infinite images.
-<<<<<<< HEAD
-Confused? Join our discord server and we will help you out.
-
-=======
 Combine simple prompts with styles for instant great results.
 The Flufferize style will magically improve your prompt.
 The Hyperprompt style will rewrite and expand your prompt.
@@ -29,5 +25,4 @@
 Tick the "Hurt me plenty" box to bring up all options.
 Type what you don't want to see in the Negative Prompt box.
 Use --- to add multiple prompts.
-Choose "Custom..." in many places to create and save your own settings.
->>>>>>> 14b356e0
+Choose "Custom..." in many places to create and save your own settings.
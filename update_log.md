--- conflicted
+++ resolved
@@ -1,4 +1,5 @@
-<<<<<<< HEAD
+# Fooocus Update Logs
+
 # 2.1.864
 
 * New model list. See also discussions.
@@ -510,10 +511,11 @@
 * Prompt expansion and a "Raw mode" to turn it off (similar to Midjourney's "raw").
 
 ### 1.0.45
-=======
+
+# RuinedFooocus Update Logs
+
 ### 1.55.0
 * Pixart and Flux oh my!
->>>>>>> f1b8d1c8
 
 ### 1.53.0
 * MergeMaker

--- conflicted
+++ resolved
@@ -1,11 +1,8 @@
 ### 1.19.4
-<<<<<<< HEAD
-* Nested wildcards now supported
-=======
 * Old experimental lcm-pipeline removed
 * Generate forever if Image Number is set to 0
 * Updated comfy version to latest
->>>>>>> 8f3593e9
+* Nested wildcards now supported
 
 ### 1.19.3
 * Random styles now correctly applying to each image

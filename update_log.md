### 1.35.0
<<<<<<< HEAD
* Artify Update: NMake sure you check the style selection for a TON of new styles to try
* OBP Update
=======
* Added LayerDiffuse to create transparent images with an optional background image
>>>>>>> 221e48f9

### 1.34.0
* Added llyasviel's prompt tokenizer model for improving prompts, This can be used by adding the `Flufferizer` style

### 1.33.1
* Moved upscale to its own pipeline
* Various Bug Fixes

### 1.33.0
* Updated to latest comfy version
* Now supports Playground 2.5 model!

### 1.32.0
* Various Bugfixes
* Adds the ability to upgrade to a newer torch and xformers, just create a blank `reinstall` file in the RF directory

### 1.31.0
* Added presets / custom preset for OBP
* Various Bugfixes

### 1.30.0
* The OBP Update
* added "the tokinator" mode
* Fintetunes on autonegative prompt: -- Landscape removed
* Added list of artist shorthands (like van gogh)
* Added secret sauce mode (mixing OBP + SDXL styles). Happens more on lower insanity levels
* Added more consistency on lower insanity levels
* EVO with OPB variant works better:
* Small prompts now work
* (almost) always changes something
* Fix for line ends creeping into EVO + OPB Variant
* Added loads of new styles into the lists
* Added loads of more fictional characters into the lists (finally, harley quinn is in :p)

### 1.29.0
* Automatic Negative prompt, save yourself the heartache and hassle of writing negative prompts!

### 1.28.2
* Fixed some dodgy regex to support wildcards with `-` in the name

### 1.28.1
* Added better error descriptions for the civit api

### 1.28.0
* Automatically grabs lora keywords from civit on startup

### 1.27.0
* Advance prompt editing - See [Wiki](https://github.com/runew0lf/RuinedFooocus/wiki/Features#advanced-prompt-editing)
* Moved Evolve to the `Powerup` tab to be cleaner
* Bufixes

### 1.26.1
* Changed so loras with triggerwords textfiles dont automatically get added, instead displays trigger words to add manually

### 1.26.0
* Fixed issue with controlnet caching
* Custom resolutions can now be saved directly, just select custom from the resolution dropdown (Lavorther)
* re-enabled comfy messages

### 1.25.5
* Make Custom option for Performance Mode copy last selected mode's setings (Lavorther)

### 1.25.4
* Fixed an issue with wildcards and strengths getting stuck in Catastrophic backtracking

### 1.25.3
* Changed a lot of os.path to pathlibs
* Worked on backend code for future extensibility
* Added support for --auth

### 1.25.2
* Fixed an os.path issue by replaceing with pathlib

### 1.25.1
* Now displays 🗒️ at the end of the loraname if it has a keyword .txt file

### 1.25.0
* Prompt Bracketing Now works ie `[cat|dog]`
* Updated comfy version

### 1.24.2
* More Tidying and tweaks
* Autoselect LCM lora if Lcm is selected from the quality or sampler dropdowns

### 1.24.1
* Code Tidying and tweaks

### 1.24.0
* Added Evolve which generates variations on your generated picture.
* Fixed wild imports
* Added instant One Button Prompt
* Added keybind of `ctrl+shift` to toggle `hurt me plenty`` mode
* Code Cleanup
* Fixed Issue with dropdown box's being case sensitive when sorting

### 1.23.2
* Adds token count (thanks Lavorther)
* Fixed lora keywords only working the first time the lora is loaded

### 1.23.1
* Use OneButtonPrompt with infinite mode, simply put a tick in `BYPASS SAFETY PROTOCOLS`

### 1.23.0
* Inpainting Update: Adds inpainting to the powerup tab

### 1.22.0
* Now comes with a built in clip interrogator, just drag your image onto the main image to generate the prompt

### 1.21.0
* Π Time - Click the small Π symbol to get a fullscreen image of your last generation great for slideshows
* updated comfy version, NEW SAMPLER TIME

### 1.20.0
* Added wildcard helper, just start typing __ and your wildcards will display
* Added slideshow

### 1.19.5
* Fixed old bug of switching models when the stop button is pressed (old code from OG-F)

### 1.19.4
* Old experimental lcm-pipeline removed
* Generate forever if Image Number is set to 0
* Updated comfy version to latest
* Nested wildcards now supported

### 1.19.3
* Random styles now correctly applying to each image

### 1.19.2
* Gradio Rollback to v3 until v4 is fixed

### 1.19.1
* WildCard Fixes
* Automatcially downloads LCM Models
* Now checks subdirectories for models

### 1.19.0
* Gradio update to V4

### 1.18.0
* New Random Style Selection
* Adding one button prompt overrides in wildcards now
* Added wildcards official
* Other stuff i'll have to get arljen to explain

### 1.17.2
* Limit seeds to 32 bits
* Sort model dropdowns
* Use caches better

### 1.17.1
* removed groop and faceswap as it was causing dependency issues on some systems

### 1.17.0
* Changed minimum cfg scale to 0
* Updated to latest comfy and diffusers (Now supports LCM Loras)
* You NEEED to set the custom settings to use lcm and sgm_sampler, steps of 4 and REALLY low config (between 0 and 1.5)

### 1.16.0
* Facewapping
* Groop

### 1.15.1
* Updated Comfy Version

### 1.15.0
* Different pipelines supporting lcm and sdxl/ssd
* Let async_worker handle model preload
* Lots of small fixes
* fixed metadata bug when stopped

### 1.14.1
* Fixed small issue with metadata not updating

### 1.14.0
* Added Metadata Viewer for Gallery items (Viewable in `Info` Tab)
* Refresh Files now also reloads your `styles.csv` file

### 1.13.0
* Automatically download 4xUltrasharp Upscaler
* Added the ability to upscale images wth upscaler of your choosing
* Changed Powerup Settings so if there is a missing key from defaults it adds it to your custome settings.

### 1.12.1
* Refactored backend code to allow for future pipeline changes

### 1.12.0
* Automatically read triggerwords from <lora_filename>.txt

### 1.11.0
* Updated Comfy Version
* Added support for [SSD-1B Models](https://huggingface.co/segmind/SSD-1B)

### 1.9.0
* Removed ref redundant code.

### 1.8.2
* Update Comfy version and fix changes :D

### 1.8.1
* Improved image2image and allowed settings to be changed when "custom" is selected form the PowerUp Tab.

### 1.8.0
* Added the basics for image 2 image
* Renamed Controlnet to PowerUp
* Now uses `powerup.json` as default

### 1.7.2
* Wildcards can now use subdirectories
* Fixed issue where if you placed 2 placeholders with the same name, you got the same results, a new one is now chosen
* Updated status to show model loading / vae decoding

### 1.7.1
* Update to one button prompt (provided by [Alrjen](https://github.com/AIrjen/OneButtonPrompt))

### 1.7.0
* Custom Controlnet Modes
* minor bugfixes
* moved the controlnet tab to its own ui file.

### 1.6.1
* Added sketch controlnet!

### 1.6.0
* Updated gradio version
* Added recolour controlnet!

### 1.5.2
* Restored gallery preview on all images
* renamed more variables to make sense
* bugfixes

### 1.5.1
* Added all the settings/customization to their own `settings` folder **NOTE:** you will need to move / copy your settings into the new directory
* Bugfix where clicking stop mid-generation stopped working
* code cleanup and some renaming
* inference model speed up
* now only shows gallery when needed

### 1.5.0
* removed metadata toggle, it will now always save metadata
* save your own custom performances
* tidied ui
* fix crash when failing to load loras
* hide all but one lora dropdown showing "None"

### 1.4.2
* change fooocusversion.py to version.py for easier updating
* Moved controlnet to its own tab for easier updates
* updated gradio version
* minor wording changes

### 1.4.1
* `paths.json` will now be updated if there are any missing defaults paths

### 1.4.0
* Now supports controlnet

### 1.3.0
* Updated onebutton prompt so you can now add multiple random prompts by clicking the `Add To Prompt` button

### 1.2.2
* Update comfy version - Lora weights are now calculated on the gpu so should apply faster
### 1.2.1
* Bug fixes and backend updates
* changed `resolutions.csv` to `resolutions.json`
* updated readme

### 1.2.0
* Prompt now splits correctly using `---`
* added the ability to change styles in the prompt by using <style:stylename>

### 1.1.7
* Added init image

### 1.1.6
* Fixed issue with wildcards if file not found.

### 1.1.5
* Fixed sorting on subfolders, so directories are displayed first

### 1.1.4
* Allowed main image window to recieve drag and drop
* Added a gallery preview underneath that will activate image window.

### 1.1.3
* Added support for subdirectories with models/loras so you can get all organised!

### 1.1.2
* showed imported image in gallery 
* moved `---` split into prompt generation
* correctly updates progressbar
* fixed importing of width / height

### 1.1.1
*  In the json prompt, setting a seed of `-1` allows you to generate a random seed

### 1.1.0
*  Render different subjects so you can process a whole list of prompts. Seperate each prompt by placing `---` on a new line

### 1.0.0
* New Beginnings. The official start of the updates!<|MERGE_RESOLUTION|>--- conflicted
+++ resolved
@@ -1,10 +1,7 @@
 ### 1.35.0
-<<<<<<< HEAD
+* Added LayerDiffuse to create transparent images with an optional background image
 * Artify Update: NMake sure you check the style selection for a TON of new styles to try
 * OBP Update
-=======
-* Added LayerDiffuse to create transparent images with an optional background image
->>>>>>> 221e48f9
 
 ### 1.34.0
 * Added llyasviel's prompt tokenizer model for improving prompts, This can be used by adding the `Flufferizer` style

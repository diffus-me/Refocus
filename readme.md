<<<<<<< HEAD
# Refocus - Alternative ui for Fooocus with many improvements

![Refocus UI](https://raw.githubusercontent.com/diffus-me/Refocus/vue/assets/20240103-200016.jpeg)

## Use in a Virtual Environment

The easiest way to use Refocus is to use a python virtual environment. It has been tested with python 3.10 on Linux, which is recommended.

```bash
# Clone repo
git clone git@github.com:diffus-me/Refocus.git

# Create a virtual environment
cd Refocus
python3 -m venv fooocus_venv

# Activate the virtual Environment
source fooocus_venv/bin/Activate

# Install dependencies
pip install -r requirements_versions.txt

# Run Refocus
python entry_with_update.py
```

After started, you can access Refocus VUE UI at [http://localhost:7865/ui](http://localhost:7865/ui)

## Use with a database

If you would like to use the like, favorite and share functionalities, you need to hook a database to Refocus. The easiest way is to use a sqlite database. 

You could specify the database url with the environment variable `SQL_DATABASE_URL`. If you do not specify it, Refocus will create a sqlite database at `./records.db`.

```bash
export DATABASE_URL = "sqlite+aiosqlite:///./records.db"
```

You could use any sql database that is supported by sqlalchemy, but you need to change the environment variable `SQL_DATABASE_URL` accordingly.


## Original Gradio UI

Original gradio ui is also available at the root path. If you use it on your local machine, it will be [http://localhost:7865](http://localhost:7865)

---

## How Fooocus stands out 

See also **non-cherry-picked** generalization and diversity tests [here](https://github.com/lllyasviel/Fooocus/discussions/2067) and [here](https://github.com/lllyasviel/Fooocus/discussions/808) and [here](https://github.com/lllyasviel/Fooocus/discussions/679) and [here](https://github.com/lllyasviel/Fooocus/discussions/679#realistic).

In the entire open source community, only Fooocus can achieve this level of **non-cherry-picked** quality.


# Fooocus

Fooocus is an image generating software (based on [Gradio](https://www.gradio.app/)).
=======
# RuinedFooocus

<img src="https://raw.githubusercontent.com/runew0lf/pmmconfigs/main/RuinedFooocus_ss.png" width=100%>

# The Future of AI Art is Here - Introducing RuinedFooocus
>>>>>>> f1b8d1c8

Forget everything you thought you knew about AI art generation - **RuinedFooocus** is here to completely reinvent the game! 

This groundbreaking new image creator combines the best aspects of **Stable Diffusion** and **Midjourney** into one seamless, cutting-edge experience. The days of messy installations and manual tweaking are over. With **RuinedFooocus**, stunning images spring to life with just a few words - no technical skills required.

Built from the DNA of its predecessors but enhanced with next-level AI, **RuinedFooocus** generates jaw-dropping visuals in seconds. Just type a prompt and watch in awe as your wildest creative visions are instantly brought to life. The possibilities are truly endless.

But the magic doesn't stop there. **RuinedFooocus** puts the power in your hands like never before. You're in complete control of the experience from start to finish. And with its streamlined interface and intuitive controls, anyone can create like a pro.

Don't waste another minute stuck in the past. The future is calling, and it's time to answer with **RuinedFooocus** - the new standard in AI artistry. Install it today and unlock your creative potential like never before.  

<<<<<<< HEAD
`[1]` David Holz, 2019.
=======
### The future of art starts now!
>>>>>>> f1b8d1c8

**Recently many fake websites exist on Google when you search “fooocus”. Do not trust those – here is the only official source of Fooocus.**

## [Installing Fooocus](#download)

# Moving from Midjourney to Fooocus

Using Fooocus is as easy as (probably easier than) Midjourney – but this does not mean we lack functionality. Below are the details.

| Midjourney | Fooocus |
| - | - |
| High-quality text-to-image without needing much prompt engineering or parameter tuning. <br> (Unknown method) | High-quality text-to-image without needing much prompt engineering or parameter tuning. <br> (Fooocus has an offline GPT-2 based prompt processing engine and lots of sampling improvements so that results are always beautiful, no matter if your prompt is as short as “house in garden” or as long as 1000 words) |
| V1 V2 V3 V4 | Input Image -> Upscale or Variation -> Vary (Subtle) / Vary (Strong)|
| U1 U2 U3 U4 | Input Image -> Upscale or Variation -> Upscale (1.5x) / Upscale (2x) |
| Inpaint / Up / Down / Left / Right (Pan) | Input Image -> Inpaint or Outpaint -> Inpaint / Up / Down / Left / Right <br> (Fooocus uses its own inpaint algorithm and inpaint models so that results are more satisfying than all other software that uses standard SDXL inpaint method/model) |
| Image Prompt | Input Image -> Image Prompt <br> (Fooocus uses its own image prompt algorithm so that result quality and prompt understanding are more satisfying than all other software that uses standard SDXL methods like standard IP-Adapters or Revisions) |
| --style | Advanced -> Style |
| --stylize | Advanced -> Advanced -> Guidance |
| --niji | [Multiple launchers: "run.bat", "run_anime.bat", and "run_realistic.bat".](https://github.com/lllyasviel/Fooocus/discussions/679) <br> Fooocus support SDXL models on Civitai <br> (You can google search “Civitai” if you do not know about it) |
| --quality | Advanced -> Quality |
| --repeat | Advanced -> Image Number |
| Multi Prompts (::) | Just use multiple lines of prompts |
| Prompt Weights | You can use " I am (happy:1.5)". <br> Fooocus uses A1111's reweighting algorithm so that results are better than ComfyUI if users directly copy prompts from Civitai. (Because if prompts are written in ComfyUI's reweighting, users are less likely to copy prompt texts as they prefer dragging files) <br> To use embedding, you can use "(embedding:file_name:1.1)" |
| --no | Advanced -> Negative Prompt |
| --ar | Advanced -> Aspect Ratios |
| InsightFace | Input Image -> Image Prompt -> Advanced -> FaceSwap |
| Describe | Input Image -> Describe |

We also have a few things borrowed from the best parts of LeonardoAI:

| LeonardoAI | Fooocus |
| - | - |
| Prompt Magic | Advanced -> Style -> Fooocus V2 |
| Advanced Sampler Parameters (like Contrast/Sharpness/etc) | Advanced -> Advanced -> Sampling Sharpness / etc |
| User-friendly ControlNets | Input Image -> Image Prompt -> Advanced |

Fooocus also developed many "fooocus-only" features for advanced users to get perfect results. [Click here to browse the advanced features.](https://github.com/lllyasviel/Fooocus/discussions/117)

# Download

### Windows

You can directly download Fooocus with:

<<<<<<< HEAD
**[>>> Click here to download <<<](https://github.com/lllyasviel/Fooocus/releases/download/release/Fooocus_win64_2-1-831.7z)**
=======
**[>>> Click here to download <<<](https://github.com/runew0lf/RuinedFooocus/releases/download/Release-1.25.2/RuinedFooocus_win64_1-25-2.7z)**

## NOTE YOU WILL NEED TO EXTRACT USING THE LATEST [7ZIP](https://www.7-zip.org/download.html)
>>>>>>> f1b8d1c8

After you download the file, please uncompress it and then run the "run.bat".

![image](https://github.com/lllyasviel/Fooocus/assets/19834515/c49269c4-c274-4893-b368-047c401cc58c)

The first time you launch the software, it will automatically download models:

<<<<<<< HEAD
1. It will download [default models](#models) to the folder "Fooocus\models\checkpoints" given different presets. You can download them in advance if you do not want automatic download.
2. Note that if you use inpaint, at the first time you inpaint an image, it will download [Fooocus's own inpaint control model from here](https://huggingface.co/lllyasviel/fooocus_inpaint/resolve/main/inpaint_v26.fooocus.patch) as the file "Fooocus\models\inpaint\inpaint_v26.fooocus.patch" (the size of this file is 1.28GB).

After Fooocus 2.1.60, you will also have `run_anime.bat` and `run_realistic.bat`. They are different model presets (and require different models, but they will be automatically downloaded). [Check here for more details](https://github.com/lllyasviel/Fooocus/discussions/679).

![image](https://github.com/lllyasviel/Fooocus/assets/19834515/d386f817-4bd7-490c-ad89-c1e228c23447)
=======
1. It will download [sd_xl_base_1.0_0.9vae.safetensors from here](https://huggingface.co/stabilityai/stable-diffusion-xl-base-1.0/resolve/main/sd_xl_base_1.0_0.9vae.safetensors) as the file "Fooocus\models\checkpoints\sd_xl_base_1.0_0.9vae.safetensors".
>>>>>>> f1b8d1c8

If you already have these files, you can copy them to the above locations to speed up installation.

Note that if you see **"MetadataIncompleteBuffer" or "PytorchStreamReader"**, then your model files are corrupted. Please download models again.

<<<<<<< HEAD
Below is a test on a relatively low-end laptop with **16GB System RAM** and **6GB VRAM** (Nvidia 3060 laptop). The speed on this machine is about 1.35 seconds per iteration. Pretty impressive – nowadays laptops with 3060 are usually at very acceptable price.

![image](https://github.com/lllyasviel/Fooocus/assets/19834515/938737a5-b105-4f19-b051-81356cb7c495)

Besides, recently many other software report that Nvidia driver above 532 is sometimes 10x slower than Nvidia driver 531. If your generation time is very long, consider download [Nvidia Driver 531 Laptop](https://www.nvidia.com/download/driverResults.aspx/199991/en-us/) or [Nvidia Driver 531 Desktop](https://www.nvidia.com/download/driverResults.aspx/199990/en-us/).

Note that the minimal requirement is **4GB Nvidia GPU memory (4GB VRAM)** and **8GB system memory (8GB RAM)**. This requires using Microsoft’s Virtual Swap technique, which is automatically enabled by your Windows installation in most cases, so you often do not need to do anything about it. However, if you are not sure, or if you manually turned it off (would anyone really do that?), or **if you see any "RuntimeError: CPUAllocator"**, you can enable it here:

<details>
<summary>Click here to see the image instructions. </summary>

![image](https://github.com/lllyasviel/Fooocus/assets/19834515/2a06b130-fe9b-4504-94f1-2763be4476e9)

**And make sure that you have at least 40GB free space on each drive if you still see "RuntimeError: CPUAllocator" !**

</details>

Please open an issue if you use similar devices but still cannot achieve acceptable performances.

Note that the [minimal requirement](#minimal-requirement) for different platforms is different.

See also the common problems and troubleshoots [here](troubleshoot.md).

### Colab

(Last tested - 2023 Dec 12)

| Colab | Info
| --- | --- |
[![Open In Colab](https://colab.research.google.com/assets/colab-badge.svg)](https://colab.research.google.com/github/lllyasviel/Fooocus/blob/main/fooocus_colab.ipynb) | Fooocus Official

In Colab, you can modify the last line to `!python entry_with_update.py --share` or `!python entry_with_update.py --preset anime --share` or `!python entry_with_update.py --preset realistic --share` for Fooocus Default/Anime/Realistic Edition.

Note that this Colab will disable refiner by default because Colab free's resources are relatively limited (and some "big" features like image prompt may cause free-tier Colab to disconnect). We make sure that basic text-to-image is always working on free-tier Colab.

Thanks to [camenduru](https://github.com/camenduru)!

### Linux (Using Anaconda)
=======
### Linux
>>>>>>> f1b8d1c8

If you want to use Anaconda/Miniconda, you can

    git clone https://github.com/runew0lf/RuinedFooocus.git
    cd RuinedFooocus
    virtualenv venv
    source venv/bin/activate
    pip install -r requirements_versions.txt

Then download the models: download [default models](#models) to the folder "Fooocus\models\checkpoints". **Or let Fooocus automatically download the models** using the launcher:

    conda activate fooocus
    python entry_with_update.py

Or, if you want to open a remote port, use

    conda activate fooocus
    python entry_with_update.py --listen

<<<<<<< HEAD
Use `python entry_with_update.py --preset anime` or `python entry_with_update.py --preset realistic` for Fooocus Anime/Realistic Edition.

### Linux (Using Python Venv)

Your Linux needs to have **Python 3.10** installed, and let's say your Python can be called with the command **python3** with your venv system working; you can

    git clone https://github.com/lllyasviel/Fooocus.git
    cd Fooocus
    python3 -m venv fooocus_env
    source fooocus_env/bin/activate
    pip install -r requirements_versions.txt

See the above sections for model downloads. You can launch the software with:

    source fooocus_env/bin/activate
    python entry_with_update.py

Or, if you want to open a remote port, use

    source fooocus_env/bin/activate
    python entry_with_update.py --listen

Use `python entry_with_update.py --preset anime` or `python entry_with_update.py --preset realistic` for Fooocus Anime/Realistic Edition.

### Linux (Using native system Python)

If you know what you are doing, and your Linux already has **Python 3.10** installed, and your Python can be called with the command **python3** (and Pip with **pip3**), you can

    git clone https://github.com/lllyasviel/Fooocus.git
    cd Fooocus
    pip3 install -r requirements_versions.txt

See the above sections for model downloads. You can launch the software with:

    python3 entry_with_update.py

Or, if you want to open a remote port, use

    python3 entry_with_update.py --listen

Use `python entry_with_update.py --preset anime` or `python entry_with_update.py --preset realistic` for Fooocus Anime/Realistic Edition.

### Linux (AMD GPUs)

Note that the [minimal requirement](#minimal-requirement) for different platforms is different.

Same with the above instructions. You need to change torch to the AMD version

    pip uninstall torch torchvision torchaudio torchtext functorch xformers 
    pip install torch torchvision torchaudio --index-url https://download.pytorch.org/whl/rocm5.6

AMD is not intensively tested, however. The AMD support is in beta.

Use `python entry_with_update.py --preset anime` or `python entry_with_update.py --preset realistic` for Fooocus Anime/Realistic Edition.

### Windows(AMD GPUs)

Note that the [minimal requirement](#minimal-requirement) for different platforms is different.

Same with Windows. Download the software and edit the content of `run.bat` as:

    .\python_embeded\python.exe -m pip uninstall torch torchvision torchaudio torchtext functorch xformers -y
    .\python_embeded\python.exe -m pip install torch-directml
    .\python_embeded\python.exe -s Fooocus\entry_with_update.py --directml
    pause

Then run the `run.bat`.

AMD is not intensively tested, however. The AMD support is in beta.

For AMD, use `.\python_embeded\python.exe entry_with_update.py --directml --preset anime` or `.\python_embeded\python.exe entry_with_update.py --directml --preset realistic` for Fooocus Anime/Realistic Edition.

### Mac

Note that the [minimal requirement](#minimal-requirement) for different platforms is different.

Mac is not intensively tested. Below is an unofficial guideline for using Mac. You can discuss problems [here](https://github.com/lllyasviel/Fooocus/pull/129).

You can install Fooocus on Apple Mac silicon (M1 or M2) with macOS 'Catalina' or a newer version. Fooocus runs on Apple silicon computers via [PyTorch](https://pytorch.org/get-started/locally/) MPS device acceleration. Mac Silicon computers don't come with a dedicated graphics card, resulting in significantly longer image processing times compared to computers with dedicated graphics cards.

1. Install the conda package manager and pytorch nightly. Read the [Accelerated PyTorch training on Mac](https://developer.apple.com/metal/pytorch/) Apple Developer guide for instructions. Make sure pytorch recognizes your MPS device.
1. Open the macOS Terminal app and clone this repository with `git clone https://github.com/lllyasviel/Fooocus.git`.
1. Change to the new Fooocus directory, `cd Fooocus`.
1. Create a new conda environment, `conda env create -f environment.yaml`.
1. Activate your new conda environment, `conda activate fooocus`.
1. Install the packages required by Fooocus, `pip install -r requirements_versions.txt`.
1. Launch Fooocus by running `python entry_with_update.py`. (Some Mac M2 users may need `python entry_with_update.py --disable-offload-from-vram` to speed up model loading/unloading.) The first time you run Fooocus, it will automatically download the Stable Diffusion SDXL models and will take a significant amount of time, depending on your internet connection.

Use `python entry_with_update.py --preset anime` or `python entry_with_update.py --preset realistic` for Fooocus Anime/Realistic Edition.

### Download Previous Version

See the guidelines [here](https://github.com/lllyasviel/Fooocus/discussions/1405).

## Minimal Requirement

Below is the minimal requirement for running Fooocus locally. If your device capability is lower than this spec, you may not be able to use Fooocus locally. (Please let us know, in any case, if your device capability is lower but Fooocus still works.)

| Operating System  | GPU                          | Minimal GPU Memory           | Minimal System Memory     | [System Swap](troubleshoot.md) | Note                                                                       |
|-------------------|------------------------------|------------------------------|---------------------------|--------------------------------|----------------------------------------------------------------------------|
| Windows/Linux     | Nvidia RTX 4XXX              | 4GB                          | 8GB                       | Required                       | fastest                                                                    |
| Windows/Linux     | Nvidia RTX 3XXX              | 4GB                          | 8GB                       | Required                       | usually faster than RTX 2XXX                                               |
| Windows/Linux     | Nvidia RTX 2XXX              | 4GB                          | 8GB                       | Required                       | usually faster than GTX 1XXX                                               |
| Windows/Linux     | Nvidia GTX 1XXX              | 8GB (&ast; 6GB uncertain)    | 8GB                       | Required                       | only marginally faster than CPU                                            |
| Windows/Linux     | Nvidia GTX 9XX               | 8GB                          | 8GB                       | Required                       | faster or slower than CPU                                                  |
| Windows/Linux     | Nvidia GTX < 9XX             | Not supported                | /                         | /                              | /                                                                          |
| Windows           | AMD GPU                      | 8GB    (updated 2023 Dec 30) | 8GB                       | Required                       | via DirectML (&ast; ROCm is on hold), about 3x slower than Nvidia RTX 3XXX |
| Linux             | AMD GPU                      | 8GB                          | 8GB                       | Required                       | via ROCm, about 1.5x slower than Nvidia RTX 3XXX                           |
| Mac               | M1/M2 MPS                    | Shared                       | Shared                    | Shared                         | about 9x slower than Nvidia RTX 3XXX                                       |
| Windows/Linux/Mac | only use CPU                 | 0GB                          | 32GB                      | Required                       | about 17x slower than Nvidia RTX 3XXX                                      |

&ast; AMD GPU ROCm (on hold): The AMD is still working on supporting ROCm on Windows.

&ast; Nvidia GTX 1XXX 6GB uncertain: Some people report 6GB success on GTX 10XX, but some other people report failure cases.

*Note that Fooocus is only for extremely high quality image generating. We will not support smaller models to reduce the requirement and sacrifice result quality.*

## Troubleshoot

See the common problems [here](troubleshoot.md).

## Default Models
<a name="models"></a>

Given different goals, the default models and configs of Fooocus are different:

| Task | Windows | Linux args | Main Model | Refiner | Config                                                                         |
| --- | --- | --- | --- | --- |--------------------------------------------------------------------------------|
| General | run.bat |  | juggernautXL_v8Rundiffusion | not used | [here](https://github.com/lllyasviel/Fooocus/blob/main/presets/default.json)   |
| Realistic | run_realistic.bat | --preset realistic | realisticStockPhoto_v20 | not used | [here](https://github.com/lllyasviel/Fooocus/blob/main/presets/realistic.json) |
| Anime | run_anime.bat | --preset anime | animaPencilXL_v100 | not used | [here](https://github.com/lllyasviel/Fooocus/blob/main/presets/anime.json)     |

Note that the download is **automatic** - you do not need to do anything if the internet connection is okay. However, you can download them manually if you (or move them from somewhere else) have your own preparation.

## List of "Hidden" Tricks
<a name="tech_list"></a>

The below things are already inside the software, and **users do not need to do anything about these**.

1. GPT2-based [prompt expansion as a dynamic style "Fooocus V2".](https://github.com/lllyasviel/Fooocus/discussions/117#raw) (similar to Midjourney's hidden pre-processsing and "raw" mode, or the LeonardoAI's Prompt Magic).
2. Native refiner swap inside one single k-sampler. The advantage is that the refiner model can now reuse the base model's momentum (or ODE's history parameters) collected from k-sampling to achieve more coherent sampling. In Automatic1111's high-res fix and ComfyUI's node system, the base model and refiner use two independent k-samplers, which means the momentum is largely wasted, and the sampling continuity is broken. Fooocus uses its own advanced k-diffusion sampling that ensures seamless, native, and continuous swap in a refiner setup. (Update Aug 13: Actually, I discussed this with Automatic1111 several days ago, and it seems that the “native refiner swap inside one single k-sampler” is [merged]( https://github.com/AUTOMATIC1111/stable-diffusion-webui/pull/12371) into the dev branch of webui. Great!)
3. Negative ADM guidance. Because the highest resolution level of XL Base does not have cross attentions, the positive and negative signals for XL's highest resolution level cannot receive enough contrasts during the CFG sampling, causing the results to look a bit plastic or overly smooth in certain cases. Fortunately, since the XL's highest resolution level is still conditioned on image aspect ratios (ADM), we can modify the adm on the positive/negative side to compensate for the lack of CFG contrast in the highest resolution level. (Update Aug 16, the IOS App [Drawing Things](https://apps.apple.com/us/app/draw-things-ai-generation/id6444050820) will support Negative ADM Guidance. Great!)
4. We implemented a carefully tuned variation of Section 5.1 of ["Improving Sample Quality of Diffusion Models Using Self-Attention Guidance"](https://arxiv.org/pdf/2210.00939.pdf). The weight is set to very low, but this is Fooocus's final guarantee to make sure that the XL will never yield an overly smooth or plastic appearance (examples [here](https://github.com/lllyasviel/Fooocus/discussions/117#sharpness)). This can almost eliminate all cases for which XL still occasionally produces overly smooth results, even with negative ADM guidance. (Update 2023 Aug 18, the Gaussian kernel of SAG is changed to an anisotropic kernel for better structure preservation and fewer artifacts.)
5. We modified the style templates a bit and added the "cinematic-default".
6. We tested the "sd_xl_offset_example-lora_1.0.safetensors" and it seems that when the lora weight is below 0.5, the results are always better than XL without lora.
7. The parameters of samplers are carefully tuned.
8. Because XL uses positional encoding for generation resolution, images generated by several fixed resolutions look a bit better than those from arbitrary resolutions (because the positional encoding is not very good at handling int numbers that are unseen during training). This suggests that the resolutions in UI may be hard coded for best results.
9. Separated prompts for two different text encoders seem unnecessary. Separated prompts for the base model and refiner may work, but the effects are random, and we refrain from implementing this.
10. The DPM family seems well-suited for XL since XL sometimes generates overly smooth texture, but the DPM family sometimes generates overly dense detail in texture. Their joint effect looks neutral and appealing to human perception.
11. A carefully designed system for balancing multiple styles as well as prompt expansion.
12. Using automatic1111's method to normalize prompt emphasizing. This significantly improves results when users directly copy prompts from civitai.
13. The joint swap system of the refiner now also supports img2img and upscale in a seamless way.
14. CFG Scale and TSNR correction (tuned for SDXL) when CFG is bigger than 10.

## Customization

After the first time you run Fooocus, a config file will be generated at `Fooocus\config.txt`. This file can be edited to change the model path or default parameters.

For example, an edited `Fooocus\config.txt` (this file will be generated after the first launch) may look like this:

```json
{
    "path_checkpoints": "D:\\Fooocus\\models\\checkpoints",
    "path_loras": "D:\\Fooocus\\models\\loras",
    "path_embeddings": "D:\\Fooocus\\models\\embeddings",
    "path_vae_approx": "D:\\Fooocus\\models\\vae_approx",
    "path_upscale_models": "D:\\Fooocus\\models\\upscale_models",
    "path_inpaint": "D:\\Fooocus\\models\\inpaint",
    "path_controlnet": "D:\\Fooocus\\models\\controlnet",
    "path_clip_vision": "D:\\Fooocus\\models\\clip_vision",
    "path_fooocus_expansion": "D:\\Fooocus\\models\\prompt_expansion\\fooocus_expansion",
    "path_outputs": "D:\\Fooocus\\outputs",
    "default_model": "realisticStockPhoto_v10.safetensors",
    "default_refiner": "",
    "default_loras": [["lora_filename_1.safetensors", 0.5], ["lora_filename_2.safetensors", 0.5]],
    "default_cfg_scale": 3.0,
    "default_sampler": "dpmpp_2m",
    "default_scheduler": "karras",
    "default_negative_prompt": "low quality",
    "default_positive_prompt": "",
    "default_styles": [
        "Fooocus V2",
        "Fooocus Photograph",
        "Fooocus Negative"
    ]
}
```

Many other keys, formats, and examples are in `Fooocus\config_modification_tutorial.txt` (this file will be generated after the first launch).

Consider twice before you really change the config. If you find yourself breaking things, just delete `Fooocus\config.txt`. Fooocus will go back to default.

A safer way is just to try "run_anime.bat" or "run_realistic.bat" - they should already be good enough for different tasks.

~Note that `user_path_config.txt` is deprecated and will be removed soon.~ (Edit: it is already removed.)

### All CMD Flags

```
entry_with_update.py  [-h] [--listen [IP]] [--port PORT]
                      [--disable-header-check [ORIGIN]]
                      [--web-upload-size WEB_UPLOAD_SIZE]
                      [--external-working-path PATH [PATH ...]]
                      [--output-path OUTPUT_PATH] [--temp-path TEMP_PATH]
                      [--cache-path CACHE_PATH] [--in-browser]
                      [--disable-in-browser] [--gpu-device-id DEVICE_ID]
                      [--async-cuda-allocation | --disable-async-cuda-allocation]
                      [--disable-attention-upcast] [--all-in-fp32 | --all-in-fp16]
                      [--unet-in-bf16 | --unet-in-fp16 | --unet-in-fp8-e4m3fn | --unet-in-fp8-e5m2]
                      [--vae-in-fp16 | --vae-in-fp32 | --vae-in-bf16]
                      [--clip-in-fp8-e4m3fn | --clip-in-fp8-e5m2 | --clip-in-fp16 | --clip-in-fp32]
                      [--directml [DIRECTML_DEVICE]] [--disable-ipex-hijack]
                      [--preview-option [none,auto,fast,taesd]]
                      [--attention-split | --attention-quad | --attention-pytorch]
                      [--disable-xformers]
                      [--always-gpu | --always-high-vram | --always-normal-vram | 
                       --always-low-vram | --always-no-vram | --always-cpu]
                      [--always-offload-from-vram] [--disable-server-log]
                      [--debug-mode] [--is-windows-embedded-python]
                      [--disable-server-info] [--share] [--preset PRESET]
                      [--language LANGUAGE] [--disable-offload-from-vram]
                      [--theme THEME] [--disable-image-log]
```

## Advanced Features

[Click here to browse the advanced features.](https://github.com/lllyasviel/Fooocus/discussions/117)
=======

## Ruined Edition Features

1. Supports custom styles in `settings/styles.csv`
2. Changed Resolutions and Styles to be in a dropdown instead of radio buttons
3. Apply multiple styles to one prompt and a send style to prompt button.
4. Ability to save full metadata for generated images embedded in PNG.
5. Ability to change default values of UI settings (loaded from `settings/settings.json`).
6. Generate a completely random prompt (taken from onebuttonprompt) with its own "special" tab (now officially supported by [Arljen](https://github.com/AIrjen/OneButtonPrompt))
7. Made Resolutions mode readable
8. Added theme support in `settings/settings.json` you can see available themes [HERE](https://huggingface.co/spaces/gradio/theme-gallery)
9. Added `settings/resolutions.json` to allow users to add their own custom resolutions
10. Wildcards are now supported place see `wildcards\colors.txt` for an example. In your prompt make sure you type `__<filename>__` to activate ie `shiny new __colors__ Chevrolet pickup truck with big wheels`
11. If the option `--nobrowser` is passed the web browser won't automatically launch
12. Added Custom paths in `settings/paths.json` to point to chekcpoints / loras and outputs director (**Note:** for windows paths either use `/` or `\\` instead of `\`)
13. Added support for custom Performance - enables samplers/scheduler, steps, refiner steps, cfg & clip skip (Check advanced tab)
14. Displays time taken for each render in the console. If `notification.mp3` exists in the root directory, this will play when the generations are complete.
15. Added **Cancel** button to stop generation. Thanks to [Yownas](https://github.com/yownas) and [MoonRide](https://github.com/MoonRide303/)
16. Pressing `Ctrl-Enter` is the same as pressing the generate button!
17. Adds the ability to add loras to just prompt ala auto111 style eg `<lora:MyAwesomeLora-SL:0.90>`
18. Drag and drop previous **Ruined** images to the main window, it will autofill the prompt with the generation metadata.
19. The ability to post json metadata into the prompt window so you dont have to go into ANY settings tabs when you click generate. (**Note:** setting a seed of `-1` will generate a random seed)
20. Render different subjects so you can process a whole list of prompts. Seperate each prompt by placing `---` on a new line
21. Supports subdirectories for models/loras so you can get all organised!
22. Add <style:stylename> to prompt to set the required style
23. Controlnet! Check out the **PowerUp** tab, once selected you'll be able to upload your controlnet base image into a new special area in the tab
24. Save your own custom perfomances and easily load them back in with the dropdown
25. Create your own default ControlNet settings, or just get into the hardcore details with the custom **PowerUp** mode
26. Image2Image mode is now active and available in the **PowerUp** tab
27. Added Support for [SSD-1B Models](https://huggingface.co/segmind/SSD-1B)
28. Automatically read triggerwords from <lora_filename>.txt just place a `.txt` file of the same name (minus the .safetensors) and it will read the triggerwords from the file
29. Upscaling using whatever upscaler you prefer `4xUltrasharp` by default. Look for the new option in the powerup tab
30. Metadata Viewer now available in the `Info` tab
31. Now supports the [SDXL LCM LORA](https://huggingface.co/latent-consistency/lcm-lora-sdxl/tree/main)
32. Generate Forever if Image Number is set to 0.
33. Clip Interrogator, just drag your image onto the main image to generate the prompt
34. Inpainting, Available in the `PowerUp` tab, simple check the box and it will either take a new image or the selected image in your gallery
35. Evolve, takes your current generation and evolves it into different variations, best used with a fixed seed!
36. Support --auth=username/password for rudimentary security (Forced when using --share)
37. Automatically downloads your Lora triggerwords from civit and displays them for you
38. Automatic Negative prompt, save yourself the heartache and hassle of writing negative prompts!
39. If the file `reinstall` exists upgrade xformers and torch to 2.1.2 (to upgrade simply create a blank file called `reinstall`)
40. Support [LayerDiffuse](https://github.com/huchenlei/ComfyUI-layerdiffuse) PowerUp.
41. New model/LoRA select with support for animated thumbnails.
42. SD3 Support, make sure to use `sd3_medium_incl_clips.safetensors` - Note: *If the pictures look "strange" change to euler and simple*
43. Use [merge-files](https://github.com/runew0lf/RuinedFooocus/wiki/Checkpoint-merges) as checkpoints.
44. MergeMaker in Models, where you can create your own merge-files/checkpoints

>>>>>>> f1b8d1c8

Fooocus also has many community forks, just like SD-WebUI's [vladmandic/automatic](https://github.com/vladmandic/automatic) and [anapnoe/stable-diffusion-webui-ux](https://github.com/anapnoe/stable-diffusion-webui-ux), for enthusiastic users who want to try!

| Fooocus' forks |
| - |
| [fenneishi/Fooocus-Control](https://github.com/fenneishi/Fooocus-Control) </br>[runew0lf/RuinedFooocus](https://github.com/runew0lf/RuinedFooocus) </br> [MoonRide303/Fooocus-MRE](https://github.com/MoonRide303/Fooocus-MRE) </br> [metercai/SimpleSDXL](https://github.com/metercai/SimpleSDXL) </br> and so on ... |

See also [About Forking and Promotion of Forks](https://github.com/lllyasviel/Fooocus/discussions/699).

## Thanks

<<<<<<< HEAD
Special thanks to [twri](https://github.com/twri) and [3Diva](https://github.com/3Diva) and [Marc K3nt3L](https://github.com/K3nt3L) for creating additional SDXL styles available in Fooocus. Thanks [daswer123](https://github.com/daswer123) for contributing the Canvas Zoom!
=======
This codebase is a fork from the original amazing work by [lllyasviel](https://github.com/lllyasviel/Fooocus/discussions/117)
The wonderful [MoonRide](https://github.com/MoonRide303/) who also maintains an amazing fork!
The codebase starts from an odd mixture of [Automatic1111](https://github.com/AUTOMATIC1111/stable-diffusion-webui) and [ComfyUI](https://github.com/comfyanonymous/ComfyUI). (And they both use GPL license.)
>>>>>>> f1b8d1c8

## Discord Support Server
You can join our discord support server [Here](https://discord.gg/CvpAFya9Rr)

<<<<<<< HEAD
The log is [here](update_log.md).

## Localization/Translation/I18N

**We need your help!** Please help translate Fooocus into international languages.

You can put json files in the `language` folder to translate the user interface.

For example, below is the content of `Fooocus/language/example.json`:

```json
{
  "Generate": "生成",
  "Input Image": "入力画像",
  "Advanced": "고급",
  "SAI 3D Model": "SAI 3D Modèle"
}
```

If you add `--language example` arg, Fooocus will read `Fooocus/language/example.json` to translate the UI.

For example, you can edit the ending line of Windows `run.bat` as

    .\python_embeded\python.exe -s Fooocus\entry_with_update.py --language example

Or `run_anime.bat` as

    .\python_embeded\python.exe -s Fooocus\entry_with_update.py --language example --preset anime

Or `run_realistic.bat` as

    .\python_embeded\python.exe -s Fooocus\entry_with_update.py --language example --preset realistic

For practical translation, you may create your own file like `Fooocus/language/jp.json` or `Fooocus/language/cn.json` and then use flag `--language jp` or `--language cn`. Apparently, these files do not exist now. **We need your help to create these files!**

Note that if no `--language` is given and at the same time `Fooocus/language/default.json` exists, Fooocus will always load `Fooocus/language/default.json` for translation. By default, the file `Fooocus/language/default.json` does not exist.
=======
## Update Log
The log is [here](update_log.md).
>>>>>>> f1b8d1c8
<|MERGE_RESOLUTION|>--- conflicted
+++ resolved
@@ -1,5 +1,4 @@
-<<<<<<< HEAD
-# Refocus - Alternative ui for Fooocus with many improvements
+# Refocus - Alternative ui for Fooocus/RuinedFooocus with many improvements
 
 ![Refocus UI](https://raw.githubusercontent.com/diffus-me/Refocus/vue/assets/20240103-200016.jpeg)
 
@@ -56,13 +55,12 @@
 # Fooocus
 
 Fooocus is an image generating software (based on [Gradio](https://www.gradio.app/)).
-=======
+
 # RuinedFooocus
 
 <img src="https://raw.githubusercontent.com/runew0lf/pmmconfigs/main/RuinedFooocus_ss.png" width=100%>
 
-# The Future of AI Art is Here - Introducing RuinedFooocus
->>>>>>> f1b8d1c8
+# The Future of AI Art is Here
 
 Forget everything you thought you knew about AI art generation - **RuinedFooocus** is here to completely reinvent the game! 
 
@@ -74,11 +72,9 @@
 
 Don't waste another minute stuck in the past. The future is calling, and it's time to answer with **RuinedFooocus** - the new standard in AI artistry. Install it today and unlock your creative potential like never before.  
 
-<<<<<<< HEAD
 `[1]` David Holz, 2019.
-=======
+
 ### The future of art starts now!
->>>>>>> f1b8d1c8
 
 **Recently many fake websites exist on Google when you search “fooocus”. Do not trust those – here is the only official source of Fooocus.**
 
@@ -123,13 +119,11 @@
 
 You can directly download Fooocus with:
 
-<<<<<<< HEAD
-**[>>> Click here to download <<<](https://github.com/lllyasviel/Fooocus/releases/download/release/Fooocus_win64_2-1-831.7z)**
-=======
-**[>>> Click here to download <<<](https://github.com/runew0lf/RuinedFooocus/releases/download/Release-1.25.2/RuinedFooocus_win64_1-25-2.7z)**
+**[>>> Click here to download Fooocus<<<](https://github.com/lllyasviel/Fooocus/releases/download/release/Fooocus_win64_2-1-831.7z)**
+
+**[>>> Click here to download RuinedFooocus<<<](https://github.com/runew0lf/RuinedFooocus/releases/download/Release-1.25.2/RuinedFooocus_win64_1-25-2.7z)**
 
 ## NOTE YOU WILL NEED TO EXTRACT USING THE LATEST [7ZIP](https://www.7-zip.org/download.html)
->>>>>>> f1b8d1c8
 
 After you download the file, please uncompress it and then run the "run.bat".
 
@@ -137,22 +131,21 @@
 
 The first time you launch the software, it will automatically download models:
 
-<<<<<<< HEAD
+## For Fooocus
 1. It will download [default models](#models) to the folder "Fooocus\models\checkpoints" given different presets. You can download them in advance if you do not want automatic download.
 2. Note that if you use inpaint, at the first time you inpaint an image, it will download [Fooocus's own inpaint control model from here](https://huggingface.co/lllyasviel/fooocus_inpaint/resolve/main/inpaint_v26.fooocus.patch) as the file "Fooocus\models\inpaint\inpaint_v26.fooocus.patch" (the size of this file is 1.28GB).
 
 After Fooocus 2.1.60, you will also have `run_anime.bat` and `run_realistic.bat`. They are different model presets (and require different models, but they will be automatically downloaded). [Check here for more details](https://github.com/lllyasviel/Fooocus/discussions/679).
 
 ![image](https://github.com/lllyasviel/Fooocus/assets/19834515/d386f817-4bd7-490c-ad89-c1e228c23447)
-=======
+
+## For RuinedFooocus
 1. It will download [sd_xl_base_1.0_0.9vae.safetensors from here](https://huggingface.co/stabilityai/stable-diffusion-xl-base-1.0/resolve/main/sd_xl_base_1.0_0.9vae.safetensors) as the file "Fooocus\models\checkpoints\sd_xl_base_1.0_0.9vae.safetensors".
->>>>>>> f1b8d1c8
 
 If you already have these files, you can copy them to the above locations to speed up installation.
 
 Note that if you see **"MetadataIncompleteBuffer" or "PytorchStreamReader"**, then your model files are corrupted. Please download models again.
 
-<<<<<<< HEAD
 Below is a test on a relatively low-end laptop with **16GB System RAM** and **6GB VRAM** (Nvidia 3060 laptop). The speed on this machine is about 1.35 seconds per iteration. Pretty impressive – nowadays laptops with 3060 are usually at very acceptable price.
 
 ![image](https://github.com/lllyasviel/Fooocus/assets/19834515/938737a5-b105-4f19-b051-81356cb7c495)
@@ -171,6 +164,8 @@
 </details>
 
 Please open an issue if you use similar devices but still cannot achieve acceptable performances.
+
+## Installation
 
 Note that the [minimal requirement](#minimal-requirement) for different platforms is different.
 
@@ -191,9 +186,6 @@
 Thanks to [camenduru](https://github.com/camenduru)!
 
 ### Linux (Using Anaconda)
-=======
-### Linux
->>>>>>> f1b8d1c8
 
 If you want to use Anaconda/Miniconda, you can
 
@@ -213,7 +205,6 @@
     conda activate fooocus
     python entry_with_update.py --listen
 
-<<<<<<< HEAD
 Use `python entry_with_update.py --preset anime` or `python entry_with_update.py --preset realistic` for Fooocus Anime/Realistic Edition.
 
 ### Linux (Using Python Venv)
@@ -347,101 +338,6 @@
 | Anime | run_anime.bat | --preset anime | animaPencilXL_v100 | not used | [here](https://github.com/lllyasviel/Fooocus/blob/main/presets/anime.json)     |
 
 Note that the download is **automatic** - you do not need to do anything if the internet connection is okay. However, you can download them manually if you (or move them from somewhere else) have your own preparation.
-
-## List of "Hidden" Tricks
-<a name="tech_list"></a>
-
-The below things are already inside the software, and **users do not need to do anything about these**.
-
-1. GPT2-based [prompt expansion as a dynamic style "Fooocus V2".](https://github.com/lllyasviel/Fooocus/discussions/117#raw) (similar to Midjourney's hidden pre-processsing and "raw" mode, or the LeonardoAI's Prompt Magic).
-2. Native refiner swap inside one single k-sampler. The advantage is that the refiner model can now reuse the base model's momentum (or ODE's history parameters) collected from k-sampling to achieve more coherent sampling. In Automatic1111's high-res fix and ComfyUI's node system, the base model and refiner use two independent k-samplers, which means the momentum is largely wasted, and the sampling continuity is broken. Fooocus uses its own advanced k-diffusion sampling that ensures seamless, native, and continuous swap in a refiner setup. (Update Aug 13: Actually, I discussed this with Automatic1111 several days ago, and it seems that the “native refiner swap inside one single k-sampler” is [merged]( https://github.com/AUTOMATIC1111/stable-diffusion-webui/pull/12371) into the dev branch of webui. Great!)
-3. Negative ADM guidance. Because the highest resolution level of XL Base does not have cross attentions, the positive and negative signals for XL's highest resolution level cannot receive enough contrasts during the CFG sampling, causing the results to look a bit plastic or overly smooth in certain cases. Fortunately, since the XL's highest resolution level is still conditioned on image aspect ratios (ADM), we can modify the adm on the positive/negative side to compensate for the lack of CFG contrast in the highest resolution level. (Update Aug 16, the IOS App [Drawing Things](https://apps.apple.com/us/app/draw-things-ai-generation/id6444050820) will support Negative ADM Guidance. Great!)
-4. We implemented a carefully tuned variation of Section 5.1 of ["Improving Sample Quality of Diffusion Models Using Self-Attention Guidance"](https://arxiv.org/pdf/2210.00939.pdf). The weight is set to very low, but this is Fooocus's final guarantee to make sure that the XL will never yield an overly smooth or plastic appearance (examples [here](https://github.com/lllyasviel/Fooocus/discussions/117#sharpness)). This can almost eliminate all cases for which XL still occasionally produces overly smooth results, even with negative ADM guidance. (Update 2023 Aug 18, the Gaussian kernel of SAG is changed to an anisotropic kernel for better structure preservation and fewer artifacts.)
-5. We modified the style templates a bit and added the "cinematic-default".
-6. We tested the "sd_xl_offset_example-lora_1.0.safetensors" and it seems that when the lora weight is below 0.5, the results are always better than XL without lora.
-7. The parameters of samplers are carefully tuned.
-8. Because XL uses positional encoding for generation resolution, images generated by several fixed resolutions look a bit better than those from arbitrary resolutions (because the positional encoding is not very good at handling int numbers that are unseen during training). This suggests that the resolutions in UI may be hard coded for best results.
-9. Separated prompts for two different text encoders seem unnecessary. Separated prompts for the base model and refiner may work, but the effects are random, and we refrain from implementing this.
-10. The DPM family seems well-suited for XL since XL sometimes generates overly smooth texture, but the DPM family sometimes generates overly dense detail in texture. Their joint effect looks neutral and appealing to human perception.
-11. A carefully designed system for balancing multiple styles as well as prompt expansion.
-12. Using automatic1111's method to normalize prompt emphasizing. This significantly improves results when users directly copy prompts from civitai.
-13. The joint swap system of the refiner now also supports img2img and upscale in a seamless way.
-14. CFG Scale and TSNR correction (tuned for SDXL) when CFG is bigger than 10.
-
-## Customization
-
-After the first time you run Fooocus, a config file will be generated at `Fooocus\config.txt`. This file can be edited to change the model path or default parameters.
-
-For example, an edited `Fooocus\config.txt` (this file will be generated after the first launch) may look like this:
-
-```json
-{
-    "path_checkpoints": "D:\\Fooocus\\models\\checkpoints",
-    "path_loras": "D:\\Fooocus\\models\\loras",
-    "path_embeddings": "D:\\Fooocus\\models\\embeddings",
-    "path_vae_approx": "D:\\Fooocus\\models\\vae_approx",
-    "path_upscale_models": "D:\\Fooocus\\models\\upscale_models",
-    "path_inpaint": "D:\\Fooocus\\models\\inpaint",
-    "path_controlnet": "D:\\Fooocus\\models\\controlnet",
-    "path_clip_vision": "D:\\Fooocus\\models\\clip_vision",
-    "path_fooocus_expansion": "D:\\Fooocus\\models\\prompt_expansion\\fooocus_expansion",
-    "path_outputs": "D:\\Fooocus\\outputs",
-    "default_model": "realisticStockPhoto_v10.safetensors",
-    "default_refiner": "",
-    "default_loras": [["lora_filename_1.safetensors", 0.5], ["lora_filename_2.safetensors", 0.5]],
-    "default_cfg_scale": 3.0,
-    "default_sampler": "dpmpp_2m",
-    "default_scheduler": "karras",
-    "default_negative_prompt": "low quality",
-    "default_positive_prompt": "",
-    "default_styles": [
-        "Fooocus V2",
-        "Fooocus Photograph",
-        "Fooocus Negative"
-    ]
-}
-```
-
-Many other keys, formats, and examples are in `Fooocus\config_modification_tutorial.txt` (this file will be generated after the first launch).
-
-Consider twice before you really change the config. If you find yourself breaking things, just delete `Fooocus\config.txt`. Fooocus will go back to default.
-
-A safer way is just to try "run_anime.bat" or "run_realistic.bat" - they should already be good enough for different tasks.
-
-~Note that `user_path_config.txt` is deprecated and will be removed soon.~ (Edit: it is already removed.)
-
-### All CMD Flags
-
-```
-entry_with_update.py  [-h] [--listen [IP]] [--port PORT]
-                      [--disable-header-check [ORIGIN]]
-                      [--web-upload-size WEB_UPLOAD_SIZE]
-                      [--external-working-path PATH [PATH ...]]
-                      [--output-path OUTPUT_PATH] [--temp-path TEMP_PATH]
-                      [--cache-path CACHE_PATH] [--in-browser]
-                      [--disable-in-browser] [--gpu-device-id DEVICE_ID]
-                      [--async-cuda-allocation | --disable-async-cuda-allocation]
-                      [--disable-attention-upcast] [--all-in-fp32 | --all-in-fp16]
-                      [--unet-in-bf16 | --unet-in-fp16 | --unet-in-fp8-e4m3fn | --unet-in-fp8-e5m2]
-                      [--vae-in-fp16 | --vae-in-fp32 | --vae-in-bf16]
-                      [--clip-in-fp8-e4m3fn | --clip-in-fp8-e5m2 | --clip-in-fp16 | --clip-in-fp32]
-                      [--directml [DIRECTML_DEVICE]] [--disable-ipex-hijack]
-                      [--preview-option [none,auto,fast,taesd]]
-                      [--attention-split | --attention-quad | --attention-pytorch]
-                      [--disable-xformers]
-                      [--always-gpu | --always-high-vram | --always-normal-vram | 
-                       --always-low-vram | --always-no-vram | --always-cpu]
-                      [--always-offload-from-vram] [--disable-server-log]
-                      [--debug-mode] [--is-windows-embedded-python]
-                      [--disable-server-info] [--share] [--preset PRESET]
-                      [--language LANGUAGE] [--disable-offload-from-vram]
-                      [--theme THEME] [--disable-image-log]
-```
-
-## Advanced Features
-
-[Click here to browse the advanced features.](https://github.com/lllyasviel/Fooocus/discussions/117)
-=======
 
 ## Ruined Edition Features
 
@@ -490,7 +386,98 @@
 43. Use [merge-files](https://github.com/runew0lf/RuinedFooocus/wiki/Checkpoint-merges) as checkpoints.
 44. MergeMaker in Models, where you can create your own merge-files/checkpoints
 
->>>>>>> f1b8d1c8
+## Fooocus Features
+
+The below things are already inside the software, and **users do not need to do anything about these**.
+
+1. GPT2-based [prompt expansion as a dynamic style "Fooocus V2".](https://github.com/lllyasviel/Fooocus/discussions/117#raw) (similar to Midjourney's hidden pre-processsing and "raw" mode, or the LeonardoAI's Prompt Magic).
+2. Native refiner swap inside one single k-sampler. The advantage is that the refiner model can now reuse the base model's momentum (or ODE's history parameters) collected from k-sampling to achieve more coherent sampling. In Automatic1111's high-res fix and ComfyUI's node system, the base model and refiner use two independent k-samplers, which means the momentum is largely wasted, and the sampling continuity is broken. Fooocus uses its own advanced k-diffusion sampling that ensures seamless, native, and continuous swap in a refiner setup. (Update Aug 13: Actually, I discussed this with Automatic1111 several days ago, and it seems that the “native refiner swap inside one single k-sampler” is [merged]( https://github.com/AUTOMATIC1111/stable-diffusion-webui/pull/12371) into the dev branch of webui. Great!)
+3. Negative ADM guidance. Because the highest resolution level of XL Base does not have cross attentions, the positive and negative signals for XL's highest resolution level cannot receive enough contrasts during the CFG sampling, causing the results to look a bit plastic or overly smooth in certain cases. Fortunately, since the XL's highest resolution level is still conditioned on image aspect ratios (ADM), we can modify the adm on the positive/negative side to compensate for the lack of CFG contrast in the highest resolution level. (Update Aug 16, the IOS App [Drawing Things](https://apps.apple.com/us/app/draw-things-ai-generation/id6444050820) will support Negative ADM Guidance. Great!)
+4. We implemented a carefully tuned variation of Section 5.1 of ["Improving Sample Quality of Diffusion Models Using Self-Attention Guidance"](https://arxiv.org/pdf/2210.00939.pdf). The weight is set to very low, but this is Fooocus's final guarantee to make sure that the XL will never yield an overly smooth or plastic appearance (examples [here](https://github.com/lllyasviel/Fooocus/discussions/117#sharpness)). This can almost eliminate all cases for which XL still occasionally produces overly smooth results, even with negative ADM guidance. (Update 2023 Aug 18, the Gaussian kernel of SAG is changed to an anisotropic kernel for better structure preservation and fewer artifacts.)
+5. We modified the style templates a bit and added the "cinematic-default".
+6. We tested the "sd_xl_offset_example-lora_1.0.safetensors" and it seems that when the lora weight is below 0.5, the results are always better than XL without lora.
+7. The parameters of samplers are carefully tuned.
+8. Because XL uses positional encoding for generation resolution, images generated by several fixed resolutions look a bit better than those from arbitrary resolutions (because the positional encoding is not very good at handling int numbers that are unseen during training). This suggests that the resolutions in UI may be hard coded for best results.
+9. Separated prompts for two different text encoders seem unnecessary. Separated prompts for the base model and refiner may work, but the effects are random, and we refrain from implementing this.
+10. The DPM family seems well-suited for XL since XL sometimes generates overly smooth texture, but the DPM family sometimes generates overly dense detail in texture. Their joint effect looks neutral and appealing to human perception.
+11. A carefully designed system for balancing multiple styles as well as prompt expansion.
+12. Using automatic1111's method to normalize prompt emphasizing. This significantly improves results when users directly copy prompts from civitai.
+13. The joint swap system of the refiner now also supports img2img and upscale in a seamless way.
+14. CFG Scale and TSNR correction (tuned for SDXL) when CFG is bigger than 10.
+
+## Customization
+
+After the first time you run Fooocus, a config file will be generated at `Fooocus\config.txt`. This file can be edited to change the model path or default parameters.
+
+For example, an edited `Fooocus\config.txt` (this file will be generated after the first launch) may look like this:
+
+```json
+{
+    "path_checkpoints": "D:\\Fooocus\\models\\checkpoints",
+    "path_loras": "D:\\Fooocus\\models\\loras",
+    "path_embeddings": "D:\\Fooocus\\models\\embeddings",
+    "path_vae_approx": "D:\\Fooocus\\models\\vae_approx",
+    "path_upscale_models": "D:\\Fooocus\\models\\upscale_models",
+    "path_inpaint": "D:\\Fooocus\\models\\inpaint",
+    "path_controlnet": "D:\\Fooocus\\models\\controlnet",
+    "path_clip_vision": "D:\\Fooocus\\models\\clip_vision",
+    "path_fooocus_expansion": "D:\\Fooocus\\models\\prompt_expansion\\fooocus_expansion",
+    "path_outputs": "D:\\Fooocus\\outputs",
+    "default_model": "realisticStockPhoto_v10.safetensors",
+    "default_refiner": "",
+    "default_loras": [["lora_filename_1.safetensors", 0.5], ["lora_filename_2.safetensors", 0.5]],
+    "default_cfg_scale": 3.0,
+    "default_sampler": "dpmpp_2m",
+    "default_scheduler": "karras",
+    "default_negative_prompt": "low quality",
+    "default_positive_prompt": "",
+    "default_styles": [
+        "Fooocus V2",
+        "Fooocus Photograph",
+        "Fooocus Negative"
+    ]
+}
+```
+
+Many other keys, formats, and examples are in `Fooocus\config_modification_tutorial.txt` (this file will be generated after the first launch).
+
+Consider twice before you really change the config. If you find yourself breaking things, just delete `Fooocus\config.txt`. Fooocus will go back to default.
+
+A safer way is just to try "run_anime.bat" or "run_realistic.bat" - they should already be good enough for different tasks.
+
+~Note that `user_path_config.txt` is deprecated and will be removed soon.~ (Edit: it is already removed.)
+
+### All CMD Flags
+
+```
+entry_with_update.py  [-h] [--listen [IP]] [--port PORT]
+                      [--disable-header-check [ORIGIN]]
+                      [--web-upload-size WEB_UPLOAD_SIZE]
+                      [--external-working-path PATH [PATH ...]]
+                      [--output-path OUTPUT_PATH] [--temp-path TEMP_PATH]
+                      [--cache-path CACHE_PATH] [--in-browser]
+                      [--disable-in-browser] [--gpu-device-id DEVICE_ID]
+                      [--async-cuda-allocation | --disable-async-cuda-allocation]
+                      [--disable-attention-upcast] [--all-in-fp32 | --all-in-fp16]
+                      [--unet-in-bf16 | --unet-in-fp16 | --unet-in-fp8-e4m3fn | --unet-in-fp8-e5m2]
+                      [--vae-in-fp16 | --vae-in-fp32 | --vae-in-bf16]
+                      [--clip-in-fp8-e4m3fn | --clip-in-fp8-e5m2 | --clip-in-fp16 | --clip-in-fp32]
+                      [--directml [DIRECTML_DEVICE]] [--disable-ipex-hijack]
+                      [--preview-option [none,auto,fast,taesd]]
+                      [--attention-split | --attention-quad | --attention-pytorch]
+                      [--disable-xformers]
+                      [--always-gpu | --always-high-vram | --always-normal-vram | 
+                       --always-low-vram | --always-no-vram | --always-cpu]
+                      [--always-offload-from-vram] [--disable-server-log]
+                      [--debug-mode] [--is-windows-embedded-python]
+                      [--disable-server-info] [--share] [--preset PRESET]
+                      [--language LANGUAGE] [--disable-offload-from-vram]
+                      [--theme THEME] [--disable-image-log]
+```
+
+## Advanced Features
+
+[Click here to browse the advanced features.](https://github.com/lllyasviel/Fooocus/discussions/117)
 
 Fooocus also has many community forks, just like SD-WebUI's [vladmandic/automatic](https://github.com/vladmandic/automatic) and [anapnoe/stable-diffusion-webui-ux](https://github.com/anapnoe/stable-diffusion-webui-ux), for enthusiastic users who want to try!
 
@@ -502,18 +489,11 @@
 
 ## Thanks
 
-<<<<<<< HEAD
 Special thanks to [twri](https://github.com/twri) and [3Diva](https://github.com/3Diva) and [Marc K3nt3L](https://github.com/K3nt3L) for creating additional SDXL styles available in Fooocus. Thanks [daswer123](https://github.com/daswer123) for contributing the Canvas Zoom!
-=======
-This codebase is a fork from the original amazing work by [lllyasviel](https://github.com/lllyasviel/Fooocus/discussions/117)
 The wonderful [MoonRide](https://github.com/MoonRide303/) who also maintains an amazing fork!
 The codebase starts from an odd mixture of [Automatic1111](https://github.com/AUTOMATIC1111/stable-diffusion-webui) and [ComfyUI](https://github.com/comfyanonymous/ComfyUI). (And they both use GPL license.)
->>>>>>> f1b8d1c8
-
-## Discord Support Server
-You can join our discord support server [Here](https://discord.gg/CvpAFya9Rr)
-
-<<<<<<< HEAD
+
+## RuinedFooocus Update Log
 The log is [here](update_log.md).
 
 ## Localization/Translation/I18N
@@ -549,8 +529,4 @@
 
 For practical translation, you may create your own file like `Fooocus/language/jp.json` or `Fooocus/language/cn.json` and then use flag `--language jp` or `--language cn`. Apparently, these files do not exist now. **We need your help to create these files!**
 
-Note that if no `--language` is given and at the same time `Fooocus/language/default.json` exists, Fooocus will always load `Fooocus/language/default.json` for translation. By default, the file `Fooocus/language/default.json` does not exist.
-=======
-## Update Log
-The log is [here](update_log.md).
->>>>>>> f1b8d1c8
+Note that if no `--language` is given and at the same time `Fooocus/language/default.json` exists, Fooocus will always load `Fooocus/language/default.json` for translation. By default, the file `Fooocus/language/default.json` does not exist.
import logging
import os
import sys
import ssl

print('[System ARGV] ' + str(sys.argv))

root = os.path.dirname(os.path.abspath(__file__))
sys.path.append(root)
os.chdir(root)

os.environ["PYTORCH_ENABLE_MPS_FALLBACK"] = "1"
os.environ["PYTORCH_MPS_HIGH_WATERMARK_RATIO"] = "0.0"
os.environ["GRADIO_SERVER_PORT"] = "7865"

ssl._create_default_https_context = ssl._create_unverified_context


import platform
import version
import warnings
from pathlib import Path
import ssl

<<<<<<< HEAD
from build_launcher import build_launcher
from modules.launch_util import is_installed, run, python, run_pip, requirements_met
from modules.model_loader import load_file_from_url
from modules import config
from modules import model_info


REINSTALL_ALL = False
TRY_INSTALL_XFORMERS = False


def prepare_environment():
    torch_index_url = os.environ.get('TORCH_INDEX_URL', "https://download.pytorch.org/whl/cu121")
    torch_command = os.environ.get('TORCH_COMMAND',
                                   f"pip install torch==2.1.0 torchvision==0.16.0 --extra-index-url {torch_index_url}")
    requirements_file = os.environ.get('REQS_FILE', "requirements_versions.txt")

=======
ssl._create_default_https_context = ssl._create_unverified_context

warnings.filterwarnings("ignore", category=FutureWarning, module="insightface")
warnings.filterwarnings("ignore", category=FutureWarning, module="transformers")
warnings.filterwarnings("ignore", category=UserWarning, module="torchvision")
warnings.filterwarnings("ignore", category=UserWarning, module="gradio")
warnings.filterwarnings("ignore", category=UserWarning, module="torchsde")
warnings.filterwarnings("ignore", category=UserWarning)

warnings.filterwarnings(
    "ignore", category=UserWarning, module="torchvision.transforms.functional_tensor"
)
warnings.filterwarnings(
    "ignore", category=UserWarning, message="TypedStorage is deprecated"
)

from modules.launch_util import (
    is_installed,
    run,
    python,
    run_pip,
    repo_dir,
    git_clone,
    requirements_met,
    script_path,
    dir_repos,
)

REINSTALL_ALL = False
if os.path.exists("reinstall"):
    REINSTALL_ALL = True


def prepare_environment():
    torch_index_url = os.environ.get(
        "TORCH_INDEX_URL", "https://download.pytorch.org/whl/cu121"
    )
    torch_command = os.environ.get(
        "TORCH_COMMAND",
        f"pip install torch==2.2.2 torchvision==0.17.2 --extra-index-url {torch_index_url}",
    )
    insightface_package = os.environ.get(
        "INSIGHTFACE_PACKAGE",
        f"https://github.com/Gourieff/sd-webui-reactor/raw/main/example/insightface-0.7.3-cp310-cp310-win_amd64.whl",
    )
    requirements_file = os.environ.get("REQS_FILE", "requirements_versions.txt")

    xformers_package = os.environ.get("XFORMERS_PACKAGE", "xformers==0.0.26.post1")

    comfy_repo = os.environ.get(
        "COMFY_REPO", "https://github.com/comfyanonymous/ComfyUI"
    )
    comfy_commit_hash = os.environ.get(
        "COMFY_COMMIT_HASH", "39fb74c5bd13a1dccf4d7293a2f7a755d9f43cbd"
    )
    sf3d_repo = os.environ.get(
        "SF3D_REPO", "https://github.com/Stability-AI/stable-fast-3d.git"
    )
    sf3d_commit_hash = os.environ.get(
        "SF3D_COMMIT_HASH", "070ece138459e38e1fe9f54aa19edb834bced85e"
    )

>>>>>>> f1b8d1c8
    print(f"Python {sys.version}")
    print(f"RuinedFooocus version: {version.version}")

<<<<<<< HEAD
=======
    comfyui_name = "ComfyUI-from-StabilityAI-Official"
    git_clone(comfy_repo, repo_dir(comfyui_name), "Comfy Backend", comfy_commit_hash)
    path = Path(script_path) / dir_repos / comfyui_name
    sys.path.append(str(path))

    sf3d_name = "stable-fast-3d"
    git_clone(sf3d_repo, repo_dir(sf3d_name), "Stable Fast 3D", sf3d_commit_hash)
    path = Path(script_path) / dir_repos / "stable-fast-3d"
    sys.path.append(str(path))

>>>>>>> f1b8d1c8
    if REINSTALL_ALL or not is_installed("torch") or not is_installed("torchvision"):
        run(
            f'"{python}" -m {torch_command}',
            "Installing torch and torchvision",
            "Couldn't install torch",
            live=True,
        )

<<<<<<< HEAD
    if TRY_INSTALL_XFORMERS:
        if REINSTALL_ALL or not is_installed("xformers"):
            xformers_package = os.environ.get('XFORMERS_PACKAGE', 'xformers==0.0.20')
            if platform.system() == "Windows":
                if platform.python_version().startswith("3.10"):
                    run_pip(f"install -U -I --no-deps {xformers_package}", "xformers", live=True)
                else:
                    print("Installation of xformers is not supported in this version of Python.")
                    print(
                        "You can also check this and build manually: https://github.com/AUTOMATIC1111/stable-diffusion-webui/wiki/Xformers#building-xformers-on-windows-by-duckness")
                    if not is_installed("xformers"):
                        exit(0)
            elif platform.system() == "Linux":
                run_pip(f"install -U -I --no-deps {xformers_package}", "xformers")
=======
    if REINSTALL_ALL or not is_installed("xformers"):
        if platform.system() == "Windows":
            if platform.python_version().startswith("3.10"):
                run_pip(
                    f"install -U -I --no-deps {xformers_package}", "xformers", live=True
                )
            else:
                print(
                    "Installation of xformers is not supported in this version of Python."
                )
                print(
                    "You can also check this and build manually: https://github.com/AUTOMATIC1111/stable-diffusion-webui/wiki/Xformers#building-xformers-on-windows-by-duckness"
                )
                if not is_installed("xformers"):
                    exit(0)
        elif platform.system() == "Linux":
            run_pip(f"install -U -I --no-deps {xformers_package}", "xformers")
>>>>>>> f1b8d1c8

    if REINSTALL_ALL or not requirements_met(requirements_file):
        print("This next step may take a while")
        run_pip(f'install -r "{requirements_file}"', "requirements")

    return


<<<<<<< HEAD
vae_approx_filenames = [
    ('xlvaeapp.pth', 'https://huggingface.co/lllyasviel/misc/resolve/main/xlvaeapp.pth'),
    ('vaeapp_sd15.pth', 'https://huggingface.co/lllyasviel/misc/resolve/main/vaeapp_sd15.pt'),
    ('xl-to-v1_interposer-v3.1.safetensors',
     'https://huggingface.co/lllyasviel/misc/resolve/main/xl-to-v1_interposer-v3.1.safetensors')
]

=======
model_filenames = [
    (
        "sd_xl_base_1.0_0.9vae.safetensors",
        "https://huggingface.co/stabilityai/stable-diffusion-xl-base-1.0/resolve/main/sd_xl_base_1.0_0.9vae.safetensors",
    ),
]

lora_filenames = [
    (
        "sd_xl_offset_example-lora_1.0.safetensors",
        "https://huggingface.co/stabilityai/stable-diffusion-xl-base-1.0/resolve/main/sd_xl_offset_example-lora_1.0.safetensors",
    ),
    (
        "lcm-lora-sdxl.safetensors",
        "https://huggingface.co/latent-consistency/lcm-lora-sdxl/resolve/main/pytorch_lora_weights.safetensors",
    ),
    (
        "lcm-lora-ssd-1b.safetensors",
        "https://huggingface.co/latent-consistency/lcm-lora-ssd-1b/resolve/main/pytorch_lora_weights.safetensors",
    ),
]

vae_approx_filenames = [
    (
        "taesdxl_decoder",
        "https://github.com/madebyollin/taesd/raw/main/taesdxl_decoder.pth",
    )
]

controlnet_filenames = [
    (
        "control-lora-canny-rank128.safetensors",
        "https://huggingface.co/stabilityai/control-lora/resolve/main/control-LoRAs-rank128/control-lora-canny-rank128.safetensors",
    ),
    (
        "control-lora-depth-rank128.safetensors",
        "https://huggingface.co/stabilityai/control-lora/resolve/main/control-LoRAs-rank128/control-lora-depth-rank128.safetensors",
    ),
    (
        "control-lora-recolor-rank128.safetensors",
        "https://huggingface.co/stabilityai/control-lora/resolve/main/control-LoRAs-rank128/control-lora-recolor-rank128.safetensors",
    ),
    (
        "control-lora-sketch-rank128-metadata.safetensors",
        "https://huggingface.co/stabilityai/control-lora/resolve/main/control-LoRAs-rank128/control-lora-sketch-rank128-metadata.safetensors",
    ),
]

upscaler_filenames = [
    (
        "4x-UltraSharp.pth",
        "https://huggingface.co/lokCX/4x-Ultrasharp/resolve/main/4x-UltraSharp.pth",
    ),
]

magic_prompt_filenames = [
    (
        "pytorch_model.bin",
        "https://huggingface.co/lllyasviel/misc/resolve/main/fooocus_expansion.bin",
    ),
]

layer_diffuse_filenames = [
    (
        "layer_xl_transparent_attn.safetensors",
        "https://huggingface.co/LayerDiffusion/layerdiffusion-v1/resolve/main/layer_xl_transparent_attn.safetensors",
    ),
    (
        "vae_transparent_decoder.safetensors",
        "https://huggingface.co/LayerDiffusion/layerdiffusion-v1/resolve/main/vae_transparent_decoder.safetensors",
    ),
]
>>>>>>> f1b8d1c8

def ini_args():
    from args_manager import args
    return args


def download_models(args):
    for file_name, url in vae_approx_filenames:
        load_file_from_url(url=url, model_dir=config.path_vae_approx, file_name=file_name)

    load_file_from_url(
        url='https://huggingface.co/lllyasviel/misc/resolve/main/fooocus_expansion.bin',
        model_dir=config.path_fooocus_expansion,
        file_name='pytorch_model.bin'
    )

    if args.disable_preset_download:
        print('Skipped model download.')
        return

    #if not args.always_download_new_model:
    #    if not os.path.exists(os.path.join(config.path_checkpoints, config.default_base_model_name)):
    #        for alternative_model_name in config.previous_default_models:
    #            if os.path.exists(os.path.join(config.path_checkpoints, alternative_model_name)):
    #                print(f'You do not have [{config.default_base_model_name}] but you have [{alternative_model_name}].')
    #                print(f'Fooocus will use [{alternative_model_name}] to avoid downloading new models, '
    #                      f'but you are not using latest models.')
    #                print('Use --always-download-new-model to avoid fallback and always get new models.')
    #                config.checkpoint_downloads = {}
    #                config.default_base_model_name = alternative_model_name
    #                break

    #for file_name, url in config.checkpoint_downloads.items():
    #    load_file_from_url(url=url, model_dir=config.path_checkpoints, file_name=file_name)
    #for file_name, url in config.embeddings_downloads.items():
    #    load_file_from_url(url=url, model_dir=config.path_embeddings, file_name=file_name)
    #for file_name, url in config.lora_downloads.items():
    #    load_file_from_url(url=url, model_dir=config.path_loras, file_name=file_name)

<<<<<<< HEAD
    return


def _config_logging(logging_level, logging_file_dir, component):
    level = logging.getLevelName(logging_level)
    logger_format = '%(asctime)s [%(levelname)s] (%(name)s:%(lineno)d): %(message)s'

    if logging_file_dir:
        import pathlib
        log_filename = pathlib.Path(logging_file_dir, f'{component}.log')
        logging.basicConfig(level=level,
                            filename=str(log_filename),
                            format=logger_format,
                            force=True)
    else:
        logging.basicConfig(level=level,
                            format=logger_format)


def launch(server_port: int = 0):
    import webui
    prepare_environment()
    build_launcher()
    args = ini_args()
=======
def download_models():
    from modules.util import load_file_from_url
    from shared import path_manager

    for file_name, url in model_filenames:
        load_file_from_url(
            url=url,
            model_dir=path_manager.model_paths["modelfile_path"],
            file_name=file_name,
        )
    for file_name, url in lora_filenames:
        load_file_from_url(
            url=url,
            model_dir=path_manager.model_paths["lorafile_path"],
            file_name=file_name,
        )
    for file_name, url in controlnet_filenames:
        load_file_from_url(
            url=url,
            model_dir=path_manager.model_paths["controlnet_path"],
            file_name=file_name,
        )
    for file_name, url in vae_approx_filenames:
        load_file_from_url(
            url=url,
            model_dir=path_manager.model_paths["vae_approx_path"],
            file_name=file_name,
        )
    for file_name, url in upscaler_filenames:
        load_file_from_url(
            url=url,
            model_dir=path_manager.model_paths["upscaler_path"],
            file_name=file_name,
        )
    for file_name, url in magic_prompt_filenames:
        load_file_from_url(
            url=url,
            model_dir="prompt_expansion",
            file_name=file_name,
        )
    for file_name, url in layer_diffuse_filenames:
        load_file_from_url(
            url=url,
            model_dir="models/layerdiffuse/",
            file_name=file_name,
        )
    return


def clear_comfy_args():
    argv = sys.argv
    sys.argv = [sys.argv[0]]
    import comfy.cli_args

    sys.argv = argv
>>>>>>> f1b8d1c8

    if args.gpu_device_id is not None:
        os.environ['CUDA_VISIBLE_DEVICES'] = str(args.gpu_device_id)
        print("Set device to:", args.gpu_device_id)

    _config_logging(args.logging_level, args.logging_file_dir, 'focus')

    download_models(args)

<<<<<<< HEAD
    model_info.download_models()
    model_info.update_model_list()
=======
prepare_environment()
if os.path.exists("reinstall"):
    os.remove("reinstall")
>>>>>>> f1b8d1c8

    webui.start(server_port)


if __name__ == '__main__':
    launch()<|MERGE_RESOLUTION|>--- conflicted
+++ resolved
@@ -17,30 +17,16 @@
 
 
 import platform
-import version
+import fooocus_version
 import warnings
 from pathlib import Path
 import ssl
 
-<<<<<<< HEAD
 from build_launcher import build_launcher
-from modules.launch_util import is_installed, run, python, run_pip, requirements_met
-from modules.model_loader import load_file_from_url
 from modules import config
 from modules import model_info
 
 
-REINSTALL_ALL = False
-TRY_INSTALL_XFORMERS = False
-
-
-def prepare_environment():
-    torch_index_url = os.environ.get('TORCH_INDEX_URL', "https://download.pytorch.org/whl/cu121")
-    torch_command = os.environ.get('TORCH_COMMAND',
-                                   f"pip install torch==2.1.0 torchvision==0.16.0 --extra-index-url {torch_index_url}")
-    requirements_file = os.environ.get('REQS_FILE', "requirements_versions.txt")
-
-=======
 ssl._create_default_https_context = ssl._create_unverified_context
 
 warnings.filterwarnings("ignore", category=FutureWarning, module="insightface")
@@ -103,12 +89,9 @@
         "SF3D_COMMIT_HASH", "070ece138459e38e1fe9f54aa19edb834bced85e"
     )
 
->>>>>>> f1b8d1c8
     print(f"Python {sys.version}")
-    print(f"RuinedFooocus version: {version.version}")
-
-<<<<<<< HEAD
-=======
+    print(f"RuinedFooocus version: {fooocus_version.version}")
+
     comfyui_name = "ComfyUI-from-StabilityAI-Official"
     git_clone(comfy_repo, repo_dir(comfyui_name), "Comfy Backend", comfy_commit_hash)
     path = Path(script_path) / dir_repos / comfyui_name
@@ -119,7 +102,6 @@
     path = Path(script_path) / dir_repos / "stable-fast-3d"
     sys.path.append(str(path))
 
->>>>>>> f1b8d1c8
     if REINSTALL_ALL or not is_installed("torch") or not is_installed("torchvision"):
         run(
             f'"{python}" -m {torch_command}',
@@ -128,22 +110,6 @@
             live=True,
         )
 
-<<<<<<< HEAD
-    if TRY_INSTALL_XFORMERS:
-        if REINSTALL_ALL or not is_installed("xformers"):
-            xformers_package = os.environ.get('XFORMERS_PACKAGE', 'xformers==0.0.20')
-            if platform.system() == "Windows":
-                if platform.python_version().startswith("3.10"):
-                    run_pip(f"install -U -I --no-deps {xformers_package}", "xformers", live=True)
-                else:
-                    print("Installation of xformers is not supported in this version of Python.")
-                    print(
-                        "You can also check this and build manually: https://github.com/AUTOMATIC1111/stable-diffusion-webui/wiki/Xformers#building-xformers-on-windows-by-duckness")
-                    if not is_installed("xformers"):
-                        exit(0)
-            elif platform.system() == "Linux":
-                run_pip(f"install -U -I --no-deps {xformers_package}", "xformers")
-=======
     if REINSTALL_ALL or not is_installed("xformers"):
         if platform.system() == "Windows":
             if platform.python_version().startswith("3.10"):
@@ -161,7 +127,6 @@
                     exit(0)
         elif platform.system() == "Linux":
             run_pip(f"install -U -I --no-deps {xformers_package}", "xformers")
->>>>>>> f1b8d1c8
 
     if REINSTALL_ALL or not requirements_met(requirements_file):
         print("This next step may take a while")
@@ -170,44 +135,39 @@
     return
 
 
-<<<<<<< HEAD
+model_filenames = [
+    (
+        "sd_xl_base_1.0_0.9vae.safetensors",
+        "https://huggingface.co/stabilityai/stable-diffusion-xl-base-1.0/resolve/main/sd_xl_base_1.0_0.9vae.safetensors",
+    ),
+]
+
+lora_filenames = [
+    (
+        "sd_xl_offset_example-lora_1.0.safetensors",
+        "https://huggingface.co/stabilityai/stable-diffusion-xl-base-1.0/resolve/main/sd_xl_offset_example-lora_1.0.safetensors",
+    ),
+    (
+        "lcm-lora-sdxl.safetensors",
+        "https://huggingface.co/latent-consistency/lcm-lora-sdxl/resolve/main/pytorch_lora_weights.safetensors",
+    ),
+    (
+        "lcm-lora-ssd-1b.safetensors",
+        "https://huggingface.co/latent-consistency/lcm-lora-ssd-1b/resolve/main/pytorch_lora_weights.safetensors",
+    ),
+]
+
 vae_approx_filenames = [
+    (
+        "taesdxl_decoder",
+        "https://github.com/madebyollin/taesd/raw/main/taesdxl_decoder.pth",
+    ),
     ('xlvaeapp.pth', 'https://huggingface.co/lllyasviel/misc/resolve/main/xlvaeapp.pth'),
     ('vaeapp_sd15.pth', 'https://huggingface.co/lllyasviel/misc/resolve/main/vaeapp_sd15.pt'),
     ('xl-to-v1_interposer-v3.1.safetensors',
      'https://huggingface.co/lllyasviel/misc/resolve/main/xl-to-v1_interposer-v3.1.safetensors')
 ]
 
-=======
-model_filenames = [
-    (
-        "sd_xl_base_1.0_0.9vae.safetensors",
-        "https://huggingface.co/stabilityai/stable-diffusion-xl-base-1.0/resolve/main/sd_xl_base_1.0_0.9vae.safetensors",
-    ),
-]
-
-lora_filenames = [
-    (
-        "sd_xl_offset_example-lora_1.0.safetensors",
-        "https://huggingface.co/stabilityai/stable-diffusion-xl-base-1.0/resolve/main/sd_xl_offset_example-lora_1.0.safetensors",
-    ),
-    (
-        "lcm-lora-sdxl.safetensors",
-        "https://huggingface.co/latent-consistency/lcm-lora-sdxl/resolve/main/pytorch_lora_weights.safetensors",
-    ),
-    (
-        "lcm-lora-ssd-1b.safetensors",
-        "https://huggingface.co/latent-consistency/lcm-lora-ssd-1b/resolve/main/pytorch_lora_weights.safetensors",
-    ),
-]
-
-vae_approx_filenames = [
-    (
-        "taesdxl_decoder",
-        "https://github.com/madebyollin/taesd/raw/main/taesdxl_decoder.pth",
-    )
-]
-
 controlnet_filenames = [
     (
         "control-lora-canny-rank128.safetensors",
@@ -251,16 +211,42 @@
         "https://huggingface.co/LayerDiffusion/layerdiffusion-v1/resolve/main/vae_transparent_decoder.safetensors",
     ),
 ]
->>>>>>> f1b8d1c8
-
-def ini_args():
-    from args_manager import args
-    return args
 
 
 def download_models(args):
+    from modules.util import load_file_from_url
+    from shared import path_manager
+
+    for file_name, url in controlnet_filenames:
+        load_file_from_url(
+            url=url,
+            model_dir=path_manager.model_paths["controlnet_path"],
+            file_name=file_name,
+        )
     for file_name, url in vae_approx_filenames:
-        load_file_from_url(url=url, model_dir=config.path_vae_approx, file_name=file_name)
+        load_file_from_url(
+            url=url,
+            model_dir=path_manager.model_paths["vae_approx_path"],
+            file_name=file_name,
+        )
+    for file_name, url in upscaler_filenames:
+        load_file_from_url(
+            url=url,
+            model_dir=path_manager.model_paths["upscaler_path"],
+            file_name=file_name,
+        )
+    for file_name, url in magic_prompt_filenames:
+        load_file_from_url(
+            url=url,
+            model_dir="prompt_expansion",
+            file_name=file_name,
+        )
+    for file_name, url in layer_diffuse_filenames:
+        load_file_from_url(
+            url=url,
+            model_dir="models/layerdiffuse/",
+            file_name=file_name,
+        )
 
     load_file_from_url(
         url='https://huggingface.co/lllyasviel/misc/resolve/main/fooocus_expansion.bin',
@@ -272,27 +258,32 @@
         print('Skipped model download.')
         return
 
-    #if not args.always_download_new_model:
-    #    if not os.path.exists(os.path.join(config.path_checkpoints, config.default_base_model_name)):
-    #        for alternative_model_name in config.previous_default_models:
-    #            if os.path.exists(os.path.join(config.path_checkpoints, alternative_model_name)):
-    #                print(f'You do not have [{config.default_base_model_name}] but you have [{alternative_model_name}].')
-    #                print(f'Fooocus will use [{alternative_model_name}] to avoid downloading new models, '
-    #                      f'but you are not using latest models.')
-    #                print('Use --always-download-new-model to avoid fallback and always get new models.')
-    #                config.checkpoint_downloads = {}
-    #                config.default_base_model_name = alternative_model_name
-    #                break
-
-    #for file_name, url in config.checkpoint_downloads.items():
-    #    load_file_from_url(url=url, model_dir=config.path_checkpoints, file_name=file_name)
-    #for file_name, url in config.embeddings_downloads.items():
-    #    load_file_from_url(url=url, model_dir=config.path_embeddings, file_name=file_name)
-    #for file_name, url in config.lora_downloads.items():
-    #    load_file_from_url(url=url, model_dir=config.path_loras, file_name=file_name)
-
-<<<<<<< HEAD
+    #for file_name, url in model_filenames:
+    #    load_file_from_url(
+    #        url=url,
+    #        model_dir=path_manager.model_paths["modelfile_path"],
+    #        file_name=file_name,
+    #    )
+    #for file_name, url in lora_filenames:
+    #    load_file_from_url(
+    #        url=url,
+    #        model_dir=path_manager.model_paths["lorafile_path"],
+    #        file_name=file_name,
+    #    )
     return
+
+
+def clear_comfy_args():
+    argv = sys.argv
+    sys.argv = [sys.argv[0]]
+    import comfy.cli_args
+
+    sys.argv = argv
+
+
+def ini_args():
+    from args_manager import args
+    return args
 
 
 def _config_logging(logging_level, logging_file_dir, component):
@@ -314,65 +305,13 @@
 def launch(server_port: int = 0):
     import webui
     prepare_environment()
+    if os.path.exists("reinstall"):
+        os.remove("reinstall")
+
+    clear_comfy_args()
+    # cuda_malloc()
     build_launcher()
     args = ini_args()
-=======
-def download_models():
-    from modules.util import load_file_from_url
-    from shared import path_manager
-
-    for file_name, url in model_filenames:
-        load_file_from_url(
-            url=url,
-            model_dir=path_manager.model_paths["modelfile_path"],
-            file_name=file_name,
-        )
-    for file_name, url in lora_filenames:
-        load_file_from_url(
-            url=url,
-            model_dir=path_manager.model_paths["lorafile_path"],
-            file_name=file_name,
-        )
-    for file_name, url in controlnet_filenames:
-        load_file_from_url(
-            url=url,
-            model_dir=path_manager.model_paths["controlnet_path"],
-            file_name=file_name,
-        )
-    for file_name, url in vae_approx_filenames:
-        load_file_from_url(
-            url=url,
-            model_dir=path_manager.model_paths["vae_approx_path"],
-            file_name=file_name,
-        )
-    for file_name, url in upscaler_filenames:
-        load_file_from_url(
-            url=url,
-            model_dir=path_manager.model_paths["upscaler_path"],
-            file_name=file_name,
-        )
-    for file_name, url in magic_prompt_filenames:
-        load_file_from_url(
-            url=url,
-            model_dir="prompt_expansion",
-            file_name=file_name,
-        )
-    for file_name, url in layer_diffuse_filenames:
-        load_file_from_url(
-            url=url,
-            model_dir="models/layerdiffuse/",
-            file_name=file_name,
-        )
-    return
-
-
-def clear_comfy_args():
-    argv = sys.argv
-    sys.argv = [sys.argv[0]]
-    import comfy.cli_args
-
-    sys.argv = argv
->>>>>>> f1b8d1c8
 
     if args.gpu_device_id is not None:
         os.environ['CUDA_VISIBLE_DEVICES'] = str(args.gpu_device_id)
@@ -382,17 +321,7 @@
 
     download_models(args)
 
-<<<<<<< HEAD
     model_info.download_models()
     model_info.update_model_list()
-=======
-prepare_environment()
-if os.path.exists("reinstall"):
-    os.remove("reinstall")
->>>>>>> f1b8d1c8
-
-    webui.start(server_port)
-
-
-if __name__ == '__main__':
-    launch()+
+    webui.start(server_port)